--- conflicted
+++ resolved
@@ -390,13 +390,8 @@
 		footerright: document.querySelector( '#footer-right' )
 	}, {
 		plugins: [ Essentials, Paragraph, Heading, Bold, Italic, List, Link, BlockQuote, Image, ImageCaption,
-<<<<<<< HEAD
-			ImageStyle, ImageToolbar, ImageUpload, Table, TableToolbar, MediaEmbed, EasyImage ],
+			ImageStyle, ImageToolbar, ImageUpload, Table, TableToolbar, MediaEmbed, EasyImage, CloudServices ],
 		toolbar: [ 'heading', '|', 'bold', 'italic', 'link', 'bulletedList', 'numberedList', 'uploadImage', 'blockQuote',
-=======
-			ImageStyle, ImageToolbar, ImageUpload, Table, TableToolbar, MediaEmbed, EasyImage, CloudServices ],
-		toolbar: [ 'heading', '|', 'bold', 'italic', 'link', 'bulletedList', 'numberedList', 'imageUpload', 'blockQuote',
->>>>>>> 768466c6
 			'insertTable', 'mediaEmbed', 'undo', 'redo' ],
 		image: {
 			toolbar: [ 'imageTextAlternative', '|', 'imageStyle:full',
