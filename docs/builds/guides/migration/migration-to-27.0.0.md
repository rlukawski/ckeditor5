---
category: builds-migration
menu-title: Migration to v27.0.0
<<<<<<< HEAD
order: 20
=======
order: 10
>>>>>>> 0522f4dc
---

# Migration to CKEditor 5 v27.0.0

For the entire list of changes introduced in version 27.0.0, see the [changelog for CKEditor 5 v27.0.0](https://github.com/ckeditor/ckeditor5/blob/master/CHANGELOG.md#2700-2021-03-22).

Listed below are the most important changes that require your attention when upgrading to CKEditor 5 v27.0.0.

## Clipboard input pipeline integration

Starting from v27.0.0, the {@link module:clipboard/clipboard~Clipboard `Clipboard`} plugin is no longer firing the `inputTransformation` events. The code of this feature was refactored and split into:

* the {@link module:clipboard/clipboardpipeline~ClipboardPipeline `ClipboardPipeline`} plugin,
* the {@link module:clipboard/pasteplaintext~PastePlainText `PastePlainText`} plugin,
* the {@link module:clipboard/dragdrop~DragDrop `DragDrop`} plugin.

<<<<<<< HEAD
The {@link module:clipboard/clipboard~Clipboard `Clipboard`} plugin became a "glue" plugin that loads the ones listed above.

From v27.0.0, the {@link module:clipboard/clipboardpipeline~ClipboardPipeline `ClipboardPipeline`} plugin is responsible for firing the {@link module:clipboard/clipboardpipeline~ClipboardPipeline#event:inputTransformation `ClipboardPipeline#inputTransformation`} event and also the new {@link module:clipboard/clipboardpipeline~ClipboardPipeline#event:contentInsertion `ClipboardPipeline#contentInsertion`} event.

The {@link module:engine/view/document~Document#event:clipboardInput `view.Document#clipboardInput`} and {@link module:clipboard/clipboardpipeline~ClipboardPipeline#event:inputTransformation `ClipboardPipeline#inputTransformation`} events should not be fired or stopped in your feature code. Instead, the `data.content` property should be assigned to override the default content. You can stop this event only if you want to completely disable pasting or dropping of some specific content.

You can read about the whole input pipeline in details in {@link framework/guides/deep-dive/clipboard#input-pipeline Clipboard deep-dive guide}.
=======
The {@link module:clipboard/clipboard~Clipboard `Clipboard`} plugin became a "glue" plugin that loads ones listed above.

From v27.0.0 the {@link module:clipboard/clipboardpipeline~ClipboardPipeline `ClipboardPipeline`} plugin is responsible for firing the {@link module:clipboard/clipboardpipeline~ClipboardPipeline#event:inputTransformation `ClipboardPipeline#inputTransformation`} event and also the new {@link module:clipboard/clipboardpipeline~ClipboardPipeline#event:contentInsertion `ClipboardPipeline#contentInsertion`} event.

The {@link module:engine/view/document~Document#event:clipboardInput `view.Document#clipboardInput`} and {@link module:clipboard/clipboardpipeline~ClipboardPipeline#event:inputTransformation `ClipboardPipeline#inputTransformation`} events should not be fired nor stopped in your feature code. The `data.content` property should be assigned to override the default content instead. You can stop this event only if you want to completely disable pasting/dropping of some specific content.

You can read about the whole input pipeline in details in the {@link framework/guides/deep-dive/clipboard#input-pipeline clipboard pipeline} guide.

## The `view.Document` event bubbling

In v27.0.0 we introduced bubbling of the {@link module:engine/view/document~Document `view.Document`} events, similar to how bubbling works in the DOM. That allowed us to reprioritize many listeners that previously had to rely on the `priority` property. However, it means that existing listeners that use priorities may now be executed at a wrong time (in the different order). These listeners should be reviewed in terms of when they should be executed (in what context/element/phase).

Read more about bubbling events in the {@link framework/guides/deep-dive/event-system#view-events-bubbling event system guide}.

### The `delete` event

Previously, the {@link module:engine/view/document~Document#event:delete `delete`} event was handled by different features on the different priority levels to, for example, ensure the precedence of the list item over the block quote that is wrapping it. From v27.0.0 on, this precedence is handled by the events bubbling over the view document tree. Listeners registered for the view elements deeper in the view tree are now triggered before listeners for elements closer to the {@link module:engine/view/rooteditableelement~RootEditableElement root element}.

Take a look at the list of `delete` listeners across the core editor features and their {@link module:utils/priorities~PriorityString priorities}:

| **Feature**        | **Priority before v27** | **Event context from v27** |
| ---                | ---                     | ---                        |
| List               | High + 10               | `li` @ Normal              |
| BlockQuote         | High + 5                | `blockquote` @ Normal      |
| Widget type around | High + 1                | *isWidget* @ Normal        |
| Widget             | High                    | `$root` @ Normal           |
| Delete             | Normal                  | `$document` @ Low          |

Looking at this table, even if your listener was listening on the `highest` priority, it will be triggered just before the last handler that is listening on the `$document` at the `low` priority because the `$document` is the {@link framework/guides/deep-dive/event-system#listening-to-bubbling-events default context} for registering listeners.

Here is an example of changes you may need for proper integration with the block quote feature:

```js
// Old code.
this.listenTo( view.document, 'delete', ( evt, data ) => {
	// ...
}, { priority: priorities.high + 5 } );

// New code.
this.listenTo( view.document, 'delete', ( evt, data ) => {
	// ...
}, { context: 'blockquote' } );
```

We recommend reviewing your integration if some of your listeners were attached to the `delete` event.

### The `enter` event

The case for the {@link module:engine/view/document~Document#event:enter `enter`} event is similar to the `delete` event.

Here is an example of changes you may need for proper integration with the widget system:

```js
// Old code.
this.listenTo( view.document, 'enter', ( evt, data ) => {
	// ...
} );

// New code.
this.listenTo( view.document, 'enter', ( evt, data ) => {
	// This event could be triggered from inside the widget but we are interested
	// only when the widget is selected itself.
	if ( evt.eventPhase != 'atTarget' ) {
		return;
	}

	// ...

}, { context: isWidget } );
```

We recommend reviewing your integration if some of your listeners were attached to the `enter` event.

### The `arrowKey` event

This is a new event type that is introduced by the {@link module:engine/view/observer/arrowkeysobserver~ArrowKeysObserver}. It listens to the `keydown` events at the `normal` priority and fires the {@link module:engine/view/document~Document#event:arrowKey `arrowKey`} events that bubble down the view document tree. This is similar behavior to the {@link module:enter/enterobserver~EnterObserver} and {@link module:typing/deleteobserver~DeleteObserver}.

You should review your integration if some of your listeners were attached to the `keydown` event to handle arrow key presses.
>>>>>>> 0522f4dc
<|MERGE_RESOLUTION|>--- conflicted
+++ resolved
@@ -1,11 +1,7 @@
 ---
 category: builds-migration
 menu-title: Migration to v27.0.0
-<<<<<<< HEAD
-order: 20
-=======
 order: 10
->>>>>>> 0522f4dc
 ---
 
 # Migration to CKEditor 5 v27.0.0
@@ -22,22 +18,13 @@
 * the {@link module:clipboard/pasteplaintext~PastePlainText `PastePlainText`} plugin,
 * the {@link module:clipboard/dragdrop~DragDrop `DragDrop`} plugin.
 
-<<<<<<< HEAD
-The {@link module:clipboard/clipboard~Clipboard `Clipboard`} plugin became a "glue" plugin that loads the ones listed above.
-
-From v27.0.0, the {@link module:clipboard/clipboardpipeline~ClipboardPipeline `ClipboardPipeline`} plugin is responsible for firing the {@link module:clipboard/clipboardpipeline~ClipboardPipeline#event:inputTransformation `ClipboardPipeline#inputTransformation`} event and also the new {@link module:clipboard/clipboardpipeline~ClipboardPipeline#event:contentInsertion `ClipboardPipeline#contentInsertion`} event.
-
-The {@link module:engine/view/document~Document#event:clipboardInput `view.Document#clipboardInput`} and {@link module:clipboard/clipboardpipeline~ClipboardPipeline#event:inputTransformation `ClipboardPipeline#inputTransformation`} events should not be fired or stopped in your feature code. Instead, the `data.content` property should be assigned to override the default content. You can stop this event only if you want to completely disable pasting or dropping of some specific content.
-
-You can read about the whole input pipeline in details in {@link framework/guides/deep-dive/clipboard#input-pipeline Clipboard deep-dive guide}.
-=======
 The {@link module:clipboard/clipboard~Clipboard `Clipboard`} plugin became a "glue" plugin that loads ones listed above.
 
 From v27.0.0 the {@link module:clipboard/clipboardpipeline~ClipboardPipeline `ClipboardPipeline`} plugin is responsible for firing the {@link module:clipboard/clipboardpipeline~ClipboardPipeline#event:inputTransformation `ClipboardPipeline#inputTransformation`} event and also the new {@link module:clipboard/clipboardpipeline~ClipboardPipeline#event:contentInsertion `ClipboardPipeline#contentInsertion`} event.
 
 The {@link module:engine/view/document~Document#event:clipboardInput `view.Document#clipboardInput`} and {@link module:clipboard/clipboardpipeline~ClipboardPipeline#event:inputTransformation `ClipboardPipeline#inputTransformation`} events should not be fired nor stopped in your feature code. The `data.content` property should be assigned to override the default content instead. You can stop this event only if you want to completely disable pasting/dropping of some specific content.
 
-You can read about the whole input pipeline in details in the {@link framework/guides/deep-dive/clipboard#input-pipeline clipboard pipeline} guide.
+You can read about the whole input pipeline in details in the {@link framework/guides/deep-dive/clipboard#input-pipeline Clipboard deep-dive guide}.
 
 ## The `view.Document` event bubbling
 
@@ -108,5 +95,4 @@
 
 This is a new event type that is introduced by the {@link module:engine/view/observer/arrowkeysobserver~ArrowKeysObserver}. It listens to the `keydown` events at the `normal` priority and fires the {@link module:engine/view/document~Document#event:arrowKey `arrowKey`} events that bubble down the view document tree. This is similar behavior to the {@link module:enter/enterobserver~EnterObserver} and {@link module:typing/deleteobserver~DeleteObserver}.
 
-You should review your integration if some of your listeners were attached to the `keydown` event to handle arrow key presses.
->>>>>>> 0522f4dc
+You should review your integration if some of your listeners were attached to the `keydown` event to handle arrow key presses.