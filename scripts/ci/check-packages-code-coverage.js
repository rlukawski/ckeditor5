/**
 * @license Copyright (c) 2003-2023, CKSource Holding sp. z o.o. All rights reserved.
 * For licensing, see LICENSE.md or https://ckeditor.com/legal/ckeditor-oss-license
 */

/* eslint-env node */

'use strict';

const childProcess = require( 'child_process' );
const fs = require( 'fs' );
const path = require( 'path' );
const glob = require( 'glob' );
const TravisFolder = require( './travis-folder' );
const { cyan, red, yellow, magenta } = require( './ansi-colors' );

const CKEDITOR5_ROOT_DIRECTORY = path.join( __dirname, '..', '..' );

const failedChecks = {
	unitTests: new Set(),
	codeCoverage: new Set()
};

const travisFolder = new TravisFolder();

/**
 * This script should be used on Travis CI. It executes tests and prepares the code coverage report
 * for each package found in the `packages/` directory. Then, all reports are merged into a single
 * file that will be sent to Coveralls.
 *
 * @param {Object} options
 * @param {String} [options.repositoryDirectory=CKEDITOR5_ROOT_DIRECTORY] An absolute path to the root directory that keeps packages.
 * @param {String} [options.packagesDirectory='packages'] Directory containing feature packages to test.
 * @param {Boolean} [options.shouldRunFrameworkTests=true] Whether framework packages should be tested.
 * @param {Boolean} [options.isPublicRepository=true] Whether the checked repository is public.
 * @param {Array.<String>} [options.skipPackages=[]] Parameter including names of packages that should be skipped from testing.
 * @param {Array.<String>} [options.allowNonFullCoveragePackages=[]] Parameter including names of packages that should not enforce full
 * coverage.
 * @returns {Number} A bash exit code. When returns `0`, everything is fine (no errors).
 */
module.exports = function checkPackagesCodeCoverage( {
	repositoryDirectory = CKEDITOR5_ROOT_DIRECTORY,
	packagesDirectory = 'packages',
	shouldRunFrameworkTests = true,
	isPublicRepository = true,
	skipPackages = [],
	allowNonFullCoveragePackages = []
} ) {
	childProcess.execSync( 'rm -r -f .nyc_output', { stdio: 'inherit' } );
	childProcess.execSync( 'mkdir .nyc_output', { stdio: 'inherit' } );
	childProcess.execSync( 'rm -r -f .out', { stdio: 'inherit' } );
	childProcess.execSync( 'mkdir .out', { stdio: 'inherit' } );

	const frameworkPackages = fs.readdirSync( path.join( CKEDITOR5_ROOT_DIRECTORY, 'src' ) )
		.map( filename => 'ckeditor5-' + filename.replace( /\.(js|ts)$/, '' ) );

	const featuresPackagesExecOptions = { cwd: repositoryDirectory, encoding: 'utf8', stdio: [ null, 'pipe', 'inherit' ] };
	const featurePackages = childProcess.execSync( `ls -1 ${ packagesDirectory }`, featuresPackagesExecOptions )
		.toString()
		.trim()
		.split( '\n' )
		.filter( fullPackageName => ![ ...skipPackages, ...frameworkPackages ].includes( fullPackageName ) );

<<<<<<< HEAD
	console.log( magenta( '\nVerifying CKEditor 5 Framework\n' ) );
	[ 'ckeditor5', ...frameworkPackages ].forEach( fullPackageName => checkPackage( fullPackageName, [ '--source-map' ] ) );
=======
	if ( shouldRunFrameworkTests ) {
		console.log( magenta( '\nVerifying CKEditor 5 Framework\n' ) );
		[ 'ckeditor5', ...frameworkPackages ].forEach( packageName => checkPackage( packageName, allowNonFullCoveragePackages ) );
	}
>>>>>>> c00e9b03

	travisFolder.start( 'typescript-compilation', magenta( 'Compiling CKEditor 5 Framework TypeScript packages' ) );

	for ( const fullPackageName of frameworkPackages ) {
		console.log( yellow( `\nCompiling ${ fullPackageName }` ) );

		const cwd = path.join( CKEDITOR5_ROOT_DIRECTORY, 'packages', fullPackageName );
		const pkgJsonPath = path.join( cwd, 'package.json' );

		const pkgJson = JSON.parse( fs.readFileSync( pkgJsonPath, 'utf-8' ) );
		const hasBuildScript = pkgJson.scripts && pkgJson.scripts.build;

		if ( !hasBuildScript ) {
			console.log( 'No build script found, skipping.' );

			continue;
		}

		const command = 'yarn run build --sourceMap';

		console.log( '* ' + command );
		childProcess.execSync( command, { cwd, stdio: 'inherit' } );

		console.log( '* Updating the "main" field in `package.json`.' );

		const pkgJsonMain = pkgJson.main;
		pkgJson.main = pkgJsonMain.replace( /\.ts$/, '.js' );
		pkgJson.types = pkgJsonMain.replace( /\.ts$/, '.d.ts' );

		fs.writeFileSync( pkgJsonPath, JSON.stringify( pkgJson, null, 2 ) + '\n', 'utf-8' );
	}

	travisFolder.end( 'typescript-compilation' );

	console.log( magenta( '\nVerifying CKEditor 5 Features\n' ) );
<<<<<<< HEAD
	featurePackages.forEach( fullPackageName => checkPackage( fullPackageName, [ '--resolve-js-first', '--cache', '--source-map' ] ) );
=======
>>>>>>> c00e9b03

	featurePackages.forEach( packageName => {
		checkPackage( packageName, allowNonFullCoveragePackages, [ '--resolve-js-first', '--cache' ] );
	} );

	if ( shouldUploadCoverageReport( isPublicRepository ) ) {
		console.log( 'Uploading combined code coverage report…' );
		childProcess.execSync( 'npx coveralls < .out/combined_lcov.info', { stdio: 'inherit' } );
		console.log( 'Done' );
	}

	if ( Object.values( failedChecks ).some( checksSet => checksSet.size > 0 ) ) {
		console.log( '\n---\n' );

		console.log( red( '🔥 Errors were detected by the CI.\n\n' ) );

		showFailedCheck( 'unitTests', 'The following packages did not pass unit tests' );
		showFailedCheck( 'codeCoverage', 'The following packages did not provide required code coverage' );

		console.log( '\n---\n' );

		return 1;
	}

	return 0;
};

/**
 * @param {String} fullPackageName
 * @param {Array.<String>} allowNonFullCoveragePackages Parameter including names of packages that should not enforce full coverage.
 * @param {Array.<String>} testArgs Additional arguments to pass into test script.
 */
function checkPackage( fullPackageName, allowNonFullCoveragePackages, testArgs = [] ) {
	const simplePackageName = fullPackageName.replace( /^ckeditor5?-/, '' );
	const foldLabelName = 'pkg-' + simplePackageName;

	travisFolder.start( foldLabelName, yellow( `Testing ${ fullPackageName }` ) );

	runSubprocess( {
		binaryName: 'yarn',
		cliArguments: [ 'run', 'test', '-f', simplePackageName, '--reporter=dots', '--production', '--coverage', ...testArgs ],
		packageName: simplePackageName,
		checkName: 'unitTests',
		failMessage: 'failed to pass unit tests'
	} );

	if ( !allowNonFullCoveragePackages.includes( fullPackageName ) ) {
		childProcess.execSync( 'cp coverage/*/coverage-final.json .nyc_output', { stdio: 'inherit' } );

		runSubprocess( {
			binaryName: 'npx',
			cliArguments: [ 'nyc', 'check-coverage', '--branches', '100', '--functions', '100', '--lines', '100', '--statements', '100' ],
			packageName: simplePackageName,
			checkName: 'codeCoverage',
			failMessage: 'doesn\'t have required code coverage'
		} );

		appendCoverageReport();
	} else {
		console.log( yellow( `Package ${ fullPackageName } does not enforce 100% coverage.\n` ) );
	}

	travisFolder.end( foldLabelName );
}

/**
 * @param {Object} options
 * @param {String} options.binaryName Name of a CLI binary to be called.
 * @param {Array.<String>} options.cliArguments An array of arguments to be passed to the `binaryName`.
 * @param {String} options.packageName Checked package name.
 * @param {String} options.checkName A key associated with the problem in the `failedChecks` dictionary.
 * @param {String} options.failMessage Message to be shown if check failed.
 */
function runSubprocess( { binaryName, cliArguments, packageName, checkName, failMessage } ) {
	const subprocess = childProcess.spawnSync( binaryName, cliArguments, {
		encoding: 'utf8',
		shell: true
	} );

	console.log( subprocess.stdout );

	if ( subprocess.stderr ) {
		console.log( subprocess.stderr );
	}

	if ( subprocess.status !== 0 ) {
		failedChecks[ checkName ].add( packageName );
		console.log( red( `💥 ${ packageName } ` ) + failMessage + ' 💥' );
	}
}

/**
 * @param {String} checkKey
 * @param {String} errorMessage
 */
function showFailedCheck( checkKey, errorMessage ) {
	const failedPackages = failedChecks[ checkKey ];

	if ( failedPackages.size ) {
		console.log( `${ errorMessage }: ${ red( Array.from( failedPackages.values() ).join( ', ' ) ) }` );
	}
}

/**
 * Appends coverage data to the combined code coverage info file. It's used because all the results
 * need to be uploaded at once (#6742).
 */
function appendCoverageReport() {
	const matches = glob.sync( 'coverage/*/lcov.info' );

	matches.forEach( filePath => {
		const buffer = fs.readFileSync( filePath );
		const reportPath = [ '.out', 'combined_lcov.info' ].join( path.sep );

		fs.writeFileSync( reportPath, buffer, { flag: 'as' } );
	} );
}

/**
 * If the repository slugs are different, the pull request comes from the community (forked repository).
 * For such builds, sending the CC report will be disabled.
 *
 * @param {Boolean} isPublicRepository If set to `false` the coverage report will not be uploaded.
 * We do not want to send private packages to Coveralls.
 * @returns {Boolean}
 */
function shouldUploadCoverageReport( isPublicRepository ) {
	if ( !isPublicRepository ) {
		console.log( cyan( 'Uploading of the code coverage report is disabled for this build.\n' ) );

		return false;
	}

	if ( process.env.TRAVIS_EVENT_TYPE !== 'pull_request' ) {
		return true;
	}

	if ( process.env.TRAVIS_PULL_REQUEST_SLUG === process.env.TRAVIS_REPO_SLUG ) {
		return true;
	}

	console.log( cyan( 'Since the PR comes from the community, we do not upload code coverage report.' ) );
	console.log( cyan( 'Read more why: https://github.com/ckeditor/ckeditor5/issues/7745.\n' ) );

	return false;
}<|MERGE_RESOLUTION|>--- conflicted
+++ resolved
@@ -61,15 +61,12 @@
 		.split( '\n' )
 		.filter( fullPackageName => ![ ...skipPackages, ...frameworkPackages ].includes( fullPackageName ) );
 
-<<<<<<< HEAD
-	console.log( magenta( '\nVerifying CKEditor 5 Framework\n' ) );
-	[ 'ckeditor5', ...frameworkPackages ].forEach( fullPackageName => checkPackage( fullPackageName, [ '--source-map' ] ) );
-=======
 	if ( shouldRunFrameworkTests ) {
 		console.log( magenta( '\nVerifying CKEditor 5 Framework\n' ) );
-		[ 'ckeditor5', ...frameworkPackages ].forEach( packageName => checkPackage( packageName, allowNonFullCoveragePackages ) );
-	}
->>>>>>> c00e9b03
+		[ 'ckeditor5', ...frameworkPackages ].forEach( packageName => {
+			checkPackage( packageName, [ ...allowNonFullCoveragePackages, '--source-map' ] );
+		} );
+	}
 
 	travisFolder.start( 'typescript-compilation', magenta( 'Compiling CKEditor 5 Framework TypeScript packages' ) );
 
@@ -105,13 +102,9 @@
 	travisFolder.end( 'typescript-compilation' );
 
 	console.log( magenta( '\nVerifying CKEditor 5 Features\n' ) );
-<<<<<<< HEAD
-	featurePackages.forEach( fullPackageName => checkPackage( fullPackageName, [ '--resolve-js-first', '--cache', '--source-map' ] ) );
-=======
->>>>>>> c00e9b03
 
 	featurePackages.forEach( packageName => {
-		checkPackage( packageName, allowNonFullCoveragePackages, [ '--resolve-js-first', '--cache' ] );
+		checkPackage( packageName, allowNonFullCoveragePackages, [ '--resolve-js-first', '--cache', '--source-map' ] );
 	} );
 
 	if ( shouldUploadCoverageReport( isPublicRepository ) ) {
