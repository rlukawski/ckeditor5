--- conflicted
+++ resolved
@@ -28,17 +28,10 @@
     "@ckeditor/ckeditor5-utils": "^0.7.0"
   },
   "devDependencies": {
-<<<<<<< HEAD
-    "@ckeditor/ckeditor5-dev-docs": "^6.1.0",
-    "@ckeditor/ckeditor5-dev-env": "^2.0.0",
-    "@ckeditor/ckeditor5-dev-lint": "^2.0.0",
-    "@ckeditor/ckeditor5-dev-tests": "^6.1.0",
-=======
     "@ckeditor/ckeditor5-dev-docs": "^6.1.2",
     "@ckeditor/ckeditor5-dev-env": "^4.0.0",
     "@ckeditor/ckeditor5-dev-lint": "^2.0.2",
     "@ckeditor/ckeditor5-dev-tests": "^7.0.2",
->>>>>>> 240c90eb
     "gulp": "^3.9.0",
     "guppy-pre-commit": "^0.4.0",
     "lerna": "2.0.0-beta.37",
