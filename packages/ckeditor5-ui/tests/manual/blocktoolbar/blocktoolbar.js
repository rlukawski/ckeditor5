/**
<<<<<<< HEAD
 * @license Copyright (c) 2003-2022, CKSource - Frederico Knabben. All rights reserved.
=======
 * @license Copyright (c) 2003-2022, CKSource Holding sp. z o.o. All rights reserved.
>>>>>>> e391ddb7
 * For licensing, see LICENSE.md or https://ckeditor.com/legal/ckeditor-oss-license
 */

/* globals window, document, console:false, setTimeout */

import BalloonEditor from '@ckeditor/ckeditor5-editor-balloon/src/ballooneditor';
import Essentials from '@ckeditor/ckeditor5-essentials/src/essentials';
import List from '@ckeditor/ckeditor5-list/src/list';
import Image from '@ckeditor/ckeditor5-image/src/image';
import ImageCaption from '@ckeditor/ckeditor5-image/src/imagecaption';
import Paragraph from '@ckeditor/ckeditor5-paragraph/src/paragraph';
import Heading from '@ckeditor/ckeditor5-heading/src/heading';
import HeadingButtonsUI from '@ckeditor/ckeditor5-heading/src/headingbuttonsui';
import ParagraphButtonUI from '@ckeditor/ckeditor5-paragraph/src/paragraphbuttonui';
import BlockToolbar from '../../../src/toolbar/block/blocktoolbar';

BalloonEditor
	.create( document.querySelector( '#editor' ), {
		plugins: [ Essentials, List, Paragraph, Heading, Image, ImageCaption, HeadingButtonsUI, ParagraphButtonUI, BlockToolbar ],
		blockToolbar: [
			'paragraph', 'heading1', 'heading2', 'heading3', 'bulletedList', 'numberedList', 'paragraph',
			'heading1', 'heading2', 'heading3', 'bulletedList', 'numberedList', 'paragraph', 'heading1', 'heading2', 'heading3',
			'bulletedList', 'numberedList'
		]
	} )
	.then( editor => {
		window.editor = editor;

		const externalChanges = createExternalChangesSimulator( editor );

		document.querySelector( '.external-type' ).addEventListener( 'click', () => {
			externalChanges.wait( 4000 )
				.then( () => externalChanges.insertNewLine( [ 1 ] ) )
				.then( () => externalChanges.type( [ 1, 0 ], 'New line' ) )
				.then( () => externalChanges.insertNewLine( [ 2 ] ) )
				.then( () => externalChanges.type( [ 2, 0 ], 'New line' ) )
				.then( () => externalChanges.insertNewLine( [ 3 ] ) )
				.then( () => externalChanges.type( [ 3, 0 ], 'New line' ) );
		} );

		document.querySelector( '.external-delete' ).addEventListener( 'click', () => {
			externalChanges.wait( 4000 )
				.then( () => externalChanges.removeElement( [ 1 ] ) );
		} );
	} )
	.catch( err => {
		console.error( err.stack );
	} );

// Move it to the test utils.
// See https://github.com/ckeditor/ckeditor5-ui/issues/393.
function createExternalChangesSimulator( editor ) {
	const { model } = editor;

	function wait( delay ) {
		return new Promise( resolve => setTimeout( () => resolve(), delay ) );
	}

	function insertNewLine( path ) {
		model.enqueueChange( { isUndoable: false }, writer => {
			writer.insertElement( 'paragraph', writer.createPositionFromPath( model.document.getRoot(), path ) );
		} );

		return Promise.resolve();
	}

	function type( path, text ) {
		return new Promise( resolve => {
			let position = model.createPositionFromPath( model.document.getRoot(), path );
			let index = 0;

			function typing() {
				wait( 40 ).then( () => {
					model.enqueueChange( { isUndoable: false }, writer => {
						writer.insertText( text[ index ], position );
						position = position.getShiftedBy( 1 );

						const nextLetter = text[ ++index ];

						if ( nextLetter ) {
							typing( nextLetter );
						} else {
							index = 0;
							resolve();
						}
					} );
				} );
			}

			typing();
		} );
	}

	function removeElement( path ) {
		model.enqueueChange( { isUndoable: false }, writer => {
			const start = writer.createPositionFromPath( model.document.getRoot(), path );

			writer.remove( writer.createRange( start, start.getShiftedBy( 1 ) ) );
		} );

		return Promise.resolve();
	}

	return { wait, insertNewLine, type, removeElement };
}<|MERGE_RESOLUTION|>--- conflicted
+++ resolved
@@ -1,9 +1,5 @@
 /**
-<<<<<<< HEAD
- * @license Copyright (c) 2003-2022, CKSource - Frederico Knabben. All rights reserved.
-=======
  * @license Copyright (c) 2003-2022, CKSource Holding sp. z o.o. All rights reserved.
->>>>>>> e391ddb7
  * For licensing, see LICENSE.md or https://ckeditor.com/legal/ckeditor-oss-license
  */
 
@@ -63,7 +59,7 @@
 	}
 
 	function insertNewLine( path ) {
-		model.enqueueChange( { isUndoable: false }, writer => {
+		model.enqueueChange( 'transparent', writer => {
 			writer.insertElement( 'paragraph', writer.createPositionFromPath( model.document.getRoot(), path ) );
 		} );
 
@@ -77,7 +73,7 @@
 
 			function typing() {
 				wait( 40 ).then( () => {
-					model.enqueueChange( { isUndoable: false }, writer => {
+					model.enqueueChange( 'transparent', writer => {
 						writer.insertText( text[ index ], position );
 						position = position.getShiftedBy( 1 );
 
@@ -98,7 +94,7 @@
 	}
 
 	function removeElement( path ) {
-		model.enqueueChange( { isUndoable: false }, writer => {
+		model.enqueueChange( 'transparent', writer => {
 			const start = writer.createPositionFromPath( model.document.getRoot(), path );
 
 			writer.remove( writer.createRange( start, start.getShiftedBy( 1 ) ) );
