{
  "name": "@ckeditor/ckeditor5-ui",
  "version": "35.2.1",
  "description": "The UI framework and standard UI library of CKEditor 5.",
  "keywords": [
    "ckeditor",
    "ckeditor5",
    "ckeditor 5",
    "ckeditor5-lib",
    "ckeditor5-dll"
  ],
  "main": "src/index.ts",
  "dependencies": {
    "@ckeditor/ckeditor5-utils": "^35.2.1",
    "@ckeditor/ckeditor5-core": "^35.2.1",
    "lodash-es": "^4.17.15"
  },
  "devDependencies": {
<<<<<<< HEAD
    "@ckeditor/ckeditor5-basic-styles": "^35.2.0",
    "@ckeditor/ckeditor5-block-quote": "^35.2.0",
    "@ckeditor/ckeditor5-editor-balloon": "^35.2.0",
    "@ckeditor/ckeditor5-editor-classic": "^35.2.0",
    "@ckeditor/ckeditor5-engine": "^35.2.0",
    "@ckeditor/ckeditor5-enter": "^35.2.0",
    "@ckeditor/ckeditor5-essentials": "^35.2.0",
    "@ckeditor/ckeditor5-font": "^35.2.0",
    "@ckeditor/ckeditor5-find-and-replace": "^35.2.0",
    "@ckeditor/ckeditor5-heading": "^35.2.0",
    "@ckeditor/ckeditor5-image": "^35.2.0",
    "@ckeditor/ckeditor5-link": "^35.2.0",
    "@ckeditor/ckeditor5-list": "^35.2.0",
    "@ckeditor/ckeditor5-mention": "^35.2.0",
    "@ckeditor/ckeditor5-paragraph": "^35.2.0",
    "@ckeditor/ckeditor5-horizontal-line": "^35.2.0",
    "@ckeditor/ckeditor5-table": "^35.2.0",
    "@ckeditor/ckeditor5-typing": "^35.2.0",
    "typescript": "^4.6.4",
    "webpack": "^5.58.1",
    "webpack-cli": "^4.9.0"
=======
    "@ckeditor/ckeditor5-basic-styles": "^35.2.1",
    "@ckeditor/ckeditor5-block-quote": "^35.2.1",
    "@ckeditor/ckeditor5-editor-balloon": "^35.2.1",
    "@ckeditor/ckeditor5-editor-classic": "^35.2.1",
    "@ckeditor/ckeditor5-engine": "^35.2.1",
    "@ckeditor/ckeditor5-enter": "^35.2.1",
    "@ckeditor/ckeditor5-essentials": "^35.2.1",
    "@ckeditor/ckeditor5-font": "^35.2.1",
    "@ckeditor/ckeditor5-find-and-replace": "^35.2.1",
    "@ckeditor/ckeditor5-heading": "^35.2.1",
    "@ckeditor/ckeditor5-image": "^35.2.1",
    "@ckeditor/ckeditor5-link": "^35.2.1",
    "@ckeditor/ckeditor5-list": "^35.2.1",
    "@ckeditor/ckeditor5-mention": "^35.2.1",
    "@ckeditor/ckeditor5-paragraph": "^35.2.1",
    "@ckeditor/ckeditor5-horizontal-line": "^35.2.1",
    "@ckeditor/ckeditor5-table": "^35.2.1",
    "@ckeditor/ckeditor5-typing": "^35.2.1"
>>>>>>> 49c8dfcb
  },
  "engines": {
    "node": ">=14.0.0",
    "npm": ">=5.7.1"
  },
  "author": "CKSource (http://cksource.com/)",
  "license": "GPL-2.0-or-later",
  "homepage": "https://ckeditor.com/ckeditor-5",
  "bugs": "https://github.com/ckeditor/ckeditor5/issues",
  "repository": {
    "type": "git",
    "url": "https://github.com/ckeditor/ckeditor5.git",
    "directory": "packages/ckeditor5-ui"
  },
  "files": [
    "lang",
    "src/**/*.js",
    "src/**/*.d.ts",
    "theme",
    "ckeditor5-metadata.json",
    "CHANGELOG.md"
  ],
  "scripts": {
    "build": "tsc -p ./tsconfig.release.json",
    "postversion": "npm run build"
  }
}<|MERGE_RESOLUTION|>--- conflicted
+++ resolved
@@ -16,29 +16,6 @@
     "lodash-es": "^4.17.15"
   },
   "devDependencies": {
-<<<<<<< HEAD
-    "@ckeditor/ckeditor5-basic-styles": "^35.2.0",
-    "@ckeditor/ckeditor5-block-quote": "^35.2.0",
-    "@ckeditor/ckeditor5-editor-balloon": "^35.2.0",
-    "@ckeditor/ckeditor5-editor-classic": "^35.2.0",
-    "@ckeditor/ckeditor5-engine": "^35.2.0",
-    "@ckeditor/ckeditor5-enter": "^35.2.0",
-    "@ckeditor/ckeditor5-essentials": "^35.2.0",
-    "@ckeditor/ckeditor5-font": "^35.2.0",
-    "@ckeditor/ckeditor5-find-and-replace": "^35.2.0",
-    "@ckeditor/ckeditor5-heading": "^35.2.0",
-    "@ckeditor/ckeditor5-image": "^35.2.0",
-    "@ckeditor/ckeditor5-link": "^35.2.0",
-    "@ckeditor/ckeditor5-list": "^35.2.0",
-    "@ckeditor/ckeditor5-mention": "^35.2.0",
-    "@ckeditor/ckeditor5-paragraph": "^35.2.0",
-    "@ckeditor/ckeditor5-horizontal-line": "^35.2.0",
-    "@ckeditor/ckeditor5-table": "^35.2.0",
-    "@ckeditor/ckeditor5-typing": "^35.2.0",
-    "typescript": "^4.6.4",
-    "webpack": "^5.58.1",
-    "webpack-cli": "^4.9.0"
-=======
     "@ckeditor/ckeditor5-basic-styles": "^35.2.1",
     "@ckeditor/ckeditor5-block-quote": "^35.2.1",
     "@ckeditor/ckeditor5-editor-balloon": "^35.2.1",
@@ -56,8 +33,10 @@
     "@ckeditor/ckeditor5-paragraph": "^35.2.1",
     "@ckeditor/ckeditor5-horizontal-line": "^35.2.1",
     "@ckeditor/ckeditor5-table": "^35.2.1",
-    "@ckeditor/ckeditor5-typing": "^35.2.1"
->>>>>>> 49c8dfcb
+    "@ckeditor/ckeditor5-typing": "^35.2.1",
+    "typescript": "^4.6.4",
+    "webpack": "^5.58.1",
+    "webpack-cli": "^4.9.0"
   },
   "engines": {
     "node": ">=14.0.0",
