/**
 * @license Copyright (c) 2003-2021, CKSource - Frederico Knabben. All rights reserved.
 * For licensing, see LICENSE.md or https://ckeditor.com/legal/ckeditor-oss-license
 */

/* global document, Event */

import VirtualTestEditor from '@ckeditor/ckeditor5-core/tests/_utils/virtualtesteditor';
import ClassicTestEditor from '@ckeditor/ckeditor5-core/tests/_utils/classictesteditor';
import Paragraph from '@ckeditor/ckeditor5-paragraph/src/paragraph';
import testUtils from '@ckeditor/ckeditor5-core/tests/_utils/utils';
import normalizeHtml from '@ckeditor/ckeditor5-utils/tests/_utils/normalizehtml';
import { getData as getModelData, setData as setModelData } from '@ckeditor/ckeditor5-engine/src/dev-utils/model';
import { getData as getViewData } from '@ckeditor/ckeditor5-engine/src/dev-utils/view';

import ImageEditing from '../../src/image/imageediting';
import ImageLoadObserver from '../../src/image/imageloadobserver';
<<<<<<< HEAD
import ImageInsertCommand from '../../src/image/imageinsertcommand';
=======
import InsertImageCommand from '../../src/image/insertimagecommand';
import ToggleImageTypeCommand from '../../src/image/toggleimagetypecommand';
>>>>>>> b879e45d
import ImageBlockEditing from '../../src/image/imageblockediting';
import ImageInlineEditing from '../../src/image/imageinlineediting';
import { isImageWidget } from '../../src/image/utils';

describe( 'ImageEditing', () => {
	let editor, model, doc, view, viewDocument;

	testUtils.createSinonSandbox();

	beforeEach( () => {
		return VirtualTestEditor
			.create( {
				plugins: [ ImageBlockEditing, ImageInlineEditing, Paragraph ]
			} )
			.then( newEditor => {
				editor = newEditor;
				model = editor.model;
				doc = model.document;
				view = editor.editing.view;
				viewDocument = view.document;
			} );
	} );

	it( 'should have pluginName', () => {
		expect( ImageEditing.pluginName ).to.equal( 'ImageEditing' );
	} );

	it( 'should be loaded', () => {
		expect( editor.plugins.get( ImageEditing ) ).to.be.instanceOf( ImageEditing );
	} );

	it( 'should set proper schema rules', () => {
		expect( model.schema.isRegistered( 'image' ) ).to.be.true;
		expect( model.schema.isBlock( 'image' ) ).to.be.true;
		expect( model.schema.isObject( 'image' ) ).to.be.true;

		expect( model.schema.checkChild( [ '$root' ], 'image' ) ).to.be.true;
		expect( model.schema.checkAttribute( [ '$root', 'image' ], 'src' ) ).to.be.true;
		expect( model.schema.checkAttribute( [ '$root', 'image' ], 'alt' ) ).to.be.true;

		expect( model.schema.checkChild( [ '$root', 'image' ], 'image' ) ).to.be.false;
		expect( model.schema.checkChild( [ '$root', 'image' ], '$text' ) ).to.be.false;
		expect( model.schema.checkChild( [ '$root', '$block' ], 'image' ) ).to.be.false;

		expect( model.schema.isRegistered( 'imageInline' ) ).to.be.true;
		expect( model.schema.isInline( 'imageInline' ) ).to.be.true;
		expect( model.schema.isObject( 'imageInline' ) ).to.be.true;

		expect( model.schema.checkChild( [ '$root', '$block' ], 'imageInline' ) ).to.be.true;
		expect( model.schema.checkAttribute( [ '$root', '$block', 'imageInline' ], 'src' ) ).to.be.true;
		expect( model.schema.checkAttribute( [ '$root', '$block', 'imageInline' ], 'alt' ) ).to.be.true;

		expect( model.schema.checkChild( [ '$root' ], 'imageInline' ) ).to.be.false;
		expect( model.schema.checkChild( [ '$root', '$block', 'imageInline' ], 'image' ) ).to.be.false;
		expect( model.schema.checkChild( [ '$root', '$block', 'imageInline' ], '$text' ) ).to.be.false;
	} );

	it( 'should register ImageLoadObserver', () => {
		expect( view.getObserver( ImageLoadObserver ) ).to.be.instanceOf( ImageLoadObserver );
	} );

<<<<<<< HEAD
	it( 'should register imageInsert', () => {
		expect( editor.commands.get( 'imageInsert' ) ).to.be.instanceOf( ImageInsertCommand );
=======
	it( 'should register the insertImage command', () => {
		expect( editor.commands.get( 'insertImage' ) ).to.be.instanceOf( InsertImageCommand );
	} );

	it( 'should register the imageInsert command as an alias for the insertImage command', () => {
		expect( editor.commands.get( 'imageInsert' ) ).to.equal( editor.commands.get( 'insertImage' ) );
	} );

	it( 'should register the imageTypeToggle command', () => {
		expect( editor.commands.get( 'toggleImageType' ) ).to.be.instanceOf( ToggleImageTypeCommand );
>>>>>>> b879e45d
	} );

	// See https://github.com/ckeditor/ckeditor5-image/issues/142.
	it( 'should update the ui after image has been loaded in the DOM', async () => {
		const element = document.createElement( 'div' );
		document.body.appendChild( element );

		const editor = await ClassicTestEditor.create( element, {
			plugins: [ ImageBlockEditing ]
		} );

		editor.data.set( '<figure class="image"><img src="/assets/sample.png" alt="bar" /></figure>' );

		const spy = sinon.spy();

		editor.ui.on( 'update', spy );

		const htmlImageElement = editor.ui.getEditableElement().querySelector( 'img' );
		htmlImageElement.dispatchEvent( new Event( 'load' ) );

		sinon.assert.calledOnce( spy );

		await editor.destroy();
		await element.remove();
	} );

	it( 'should update the ui after inline image has been loaded in the DOM', async () => {
		const element = document.createElement( 'div' );
		document.body.appendChild( element );

		const editor = await ClassicTestEditor.create( element, {
			plugins: [ ImageBlockEditing, ImageInlineEditing, Paragraph ]
		} );

		editor.data.set( '<p><img src="/assets/sample.png" alt="bar" /></p>' );

		const spy = sinon.spy();

		editor.ui.on( 'update', spy );

		const htmlImageElement = editor.ui.getEditableElement().querySelector( 'img' );
		htmlImageElement.dispatchEvent( new Event( 'load' ) );

		sinon.assert.calledOnce( spy );

		await editor.destroy();
		await element.remove();
	} );

	describe( 'conversion in data pipeline', () => {
		describe( 'model to view', () => {
			it( 'should convert', () => {
				setModelData( model, '<image src="/assets/sample.png" alt="alt text"></image>' );

				expect( editor.getData() ).to.equal( '<figure class="image"><img alt="alt text" src="/assets/sample.png"></figure>' );

				setModelData( model, '<paragraph><imageInline src="/assets/sample.png" alt="alt text"></imageInline></paragraph>' );

				expect( editor.getData() ).to.equal( '<p><img alt="alt text" src="/assets/sample.png"></p>' );
			} );

			it( 'should convert without alt attribute', () => {
				setModelData( model, '<image src="/assets/sample.png"></image>' );

				expect( editor.getData() ).to.equal( '<figure class="image"><img src="/assets/sample.png"></figure>' );

				setModelData( model, '<paragraph><imageInline src="/assets/sample.png"></imageInline></paragraph>' );

				expect( editor.getData() ).to.equal( '<p><img src="/assets/sample.png"></p>' );
			} );

			it( 'should convert srcset attribute to srcset and sizes attribute', () => {
				setModelData( model,
					'<image src="/assets/sample.png" alt="alt text" srcset=\'{ "data": "small.png 148w, big.png 1024w" }\'></image>'
				);

				expect( normalizeHtml( editor.getData() ) ).to.equal(
					'<figure class="image">' +
						'<img alt="alt text" sizes="100vw" src="/assets/sample.png" srcset="small.png 148w, big.png 1024w"></img>' +
					'</figure>'
				);

				setModelData( model,
					'<paragraph>' +
						'<imageInline src="/assets/sample.png" alt="alt text" srcset=\'{ "data": "small.png 148w, big.png 1024w" }\'>' +
					'</imageInline></paragraph>'
				);

				expect( normalizeHtml( editor.getData() ) ).to.equal(
					'<p><img alt="alt text" sizes="100vw" src="/assets/sample.png" srcset="small.png 148w, big.png 1024w"></img></p>'
				);
			} );

			it( 'should convert srcset attribute to width, srcset and add sizes attribute', () => {
				setModelData( model,
					'<image ' +
						'src="/assets/sample.png" ' +
						'alt="alt text" ' +
						'srcset=\'{ "data": "small.png 148w, big.png 1024w", "width": "1024" }\'>' +
					'</image>'
				);

				expect( normalizeHtml( editor.getData() ) ).to.equal(
					'<figure class="image">' +
						'<img ' +
							'alt="alt text" ' +
							'sizes="100vw" ' +
							'src="/assets/sample.png" ' +
							'srcset="small.png 148w, big.png 1024w" ' +
							'width="1024">' +
						'</img>' +
					'</figure>'
				);

				setModelData( model,
					'<paragraph><imageInline ' +
						'src="/assets/sample.png" ' +
						'alt="alt text" ' +
						'srcset=\'{ "data": "small.png 148w, big.png 1024w", "width": "1024" }\'>' +
					'</imageInline></paragraph>'
				);

				expect( normalizeHtml( editor.getData() ) ).to.equal(
					'<p>' +
						'<img ' +
							'alt="alt text" ' +
							'sizes="100vw" ' +
							'src="/assets/sample.png" ' +
							'srcset="small.png 148w, big.png 1024w" ' +
							'width="1024">' +
						'</img>' +
					'</p>'
				);
			} );

			it( 'should not convert srcset attribute if is already consumed', () => {
				editor.data.downcastDispatcher.on( 'attribute:srcset:image', ( evt, data, conversionApi ) => {
					const modelImage = data.item;

					conversionApi.consumable.consume( modelImage, evt.name );
				}, { priority: 'high' } );

				setModelData( model,
					'<image ' +
						'src="/assets/sample.png" ' +
						'alt="alt text" ' +
						'srcset=\'{ "data": "small.png 148w, big.png 1024w", "width": "1024" }\'>' +
					'</image>'
				);

				expect( editor.getData() ).to.equal(
					'<figure class="image">' +
						'<img alt="alt text" src="/assets/sample.png">' +
					'</figure>'
				);

				editor.data.downcastDispatcher.on( 'attribute:srcset:imageInline', ( evt, data, conversionApi ) => {
					const modelImage = data.item;

					conversionApi.consumable.consume( modelImage, evt.name );
				}, { priority: 'high' } );

				setModelData( model,
					'<paragraph><imageInline ' +
						'src="/assets/sample.png" ' +
						'alt="alt text" ' +
						'srcset=\'{ "data": "small.png 148w, big.png 1024w", "width": "1024" }\'>' +
					'</imageInline></paragraph>'
				);

				expect( editor.getData() ).to.equal( '<p><img alt="alt text" src="/assets/sample.png"></p>' );
			} );

			it( 'should not convert srcset attribute if has wrong data', () => {
				setModelData( model,
					'<image ' +
						'src="/assets/sample.png" ' +
						'alt="alt text" ' +
						'srcset=\'{ "foo":"bar" }\'>' +
					'</image>' );

				const image = doc.getRoot().getChild( 0 );
				model.change( writer => {
					writer.removeAttribute( 'srcset', image );
				} );

				expect( editor.getData() ).to.equal(
					'<figure class="image">' +
						'<img alt="alt text" src="/assets/sample.png">' +
					'</figure>'
				);

				setModelData( model,
					'<paragraph><imageInline ' +
						'src="/assets/sample.png" ' +
						'alt="alt text" ' +
						'srcset=\'{ "foo":"bar" }\'>' +
					'</imageInline></paragraph>' );

				const imageInline = doc.getRoot().getChild( 0 );
				model.change( writer => {
					writer.removeAttribute( 'srcset', imageInline );
				} );

				expect( editor.getData() ).to.equal( '<p><img alt="alt text" src="/assets/sample.png"></p>' );
			} );
		} );

		describe( 'view to model', () => {
			it( 'should convert image figure', () => {
				editor.setData( '<figure class="image"><img src="/assets/sample.png" alt="alt text" /></figure>' );

				expect( getModelData( model, { withoutSelection: true } ) )
					.to.equal( '<image alt="alt text" src="/assets/sample.png"></image>' );
			} );

			it( 'should convert image inline', () => {
				editor.setData( '<p><img src="/assets/sample.png" alt="alt text" /></p>' );

				expect( getModelData( model, { withoutSelection: true } ) )
					.to.equal( '<paragraph><imageInline alt="alt text" src="/assets/sample.png"></imageInline></paragraph>' );
			} );

			it( 'should not convert if there is no image class in figure', () => {
				editor.setData( '<figure class="quote">My quote</figure>' );

				expect( getModelData( model, { withoutSelection: true } ) )
					.to.equal( '<paragraph>My quote</paragraph>' );
			} );

			it( 'should not convert if there is no img inside figure #1', () => {
				editor.setData( '<figure class="image"></figure>' );

				expect( getModelData( model, { withoutSelection: true } ) )
					.to.equal( '<paragraph></paragraph>' );
			} );

			it( 'should not convert if there is no img inside figure #2', () => {
				editor.setData( '<figure class="image">test</figure>' );

				expect( getModelData( model, { withoutSelection: true } ) )
					.to.equal( '<paragraph>test</paragraph>' );
			} );

			it( 'should convert without alt attribute', () => {
				editor.setData( '<figure class="image"><img src="/assets/sample.png" /></figure>' );

				expect( getModelData( model, { withoutSelection: true } ) )
					.to.equal( '<image src="/assets/sample.png"></image>' );

				editor.setData( '<p><img src="/assets/sample.png" /></p>' );

				expect( getModelData( model, { withoutSelection: true } ) )
					.to.equal( '<paragraph><imageInline src="/assets/sample.png"></imageInline></paragraph>' );
			} );

			it( 'should not convert without src attribute', () => {
				editor.setData( '<figure class="image"><img alt="alt text" /></figure>' );

				expect( getModelData( model, { withoutSelection: true } ) )
					.to.equal( '<paragraph></paragraph>' );

				editor.setData( '<p><img alt="alt text" /></p>' );

				expect( getModelData( model, { withoutSelection: true } ) )
					.to.equal( '<paragraph></paragraph>' );
			} );

			it( 'should not convert in wrong context', () => {
				model.schema.register( 'div', { inheritAllFrom: '$block' } );
				model.schema.addChildCheck( ( ctx, childDef ) => {
					if ( ctx.endsWith( '$root' ) && childDef.name == 'image' ) {
						return false;
					}
				} );

				editor.conversion.elementToElement( { model: 'div', view: 'div' } );

				editor.setData( '<div><figure class="image"><img src="/assets/sample.png" alt="alt text" /></figure></div>' );

				expect( getModelData( model, { withoutSelection: true } ) )
					.to.equal( '<div></div>' );

				model.schema.addChildCheck( ( ctx, childDef ) => {
					if ( childDef.name == 'imageInline' ) {
						return false;
					}
				} );

				editor.conversion.elementToElement( { model: 'div', view: 'div' } );

				editor.setData( '<div><img src="/assets/sample.png" alt="alt text" /></div>' );

				expect( getModelData( model, { withoutSelection: true } ) )
					.to.equal( '<div></div>' );
			} );

			it( 'should not convert if img is already consumed', () => {
				editor.data.upcastDispatcher.on( 'element:figure', ( evt, data, conversionApi ) => {
					const img = data.viewItem.getChild( 0 );
					conversionApi.consumable.consume( img, { name: true } );
				}, { priority: 'high' } );

				editor.setData( '<figure class="image"><img src="/assets/sample.png" alt="alt text" /></figure>' );

				expect( getModelData( model, { withoutSelection: true } ) )
					.to.equal( '<paragraph></paragraph>' );

				editor.data.upcastDispatcher.on( 'element:p', ( evt, data, conversionApi ) => {
					const img = data.viewItem.getChild( 0 );
					conversionApi.consumable.consume( img, { name: true } );
				}, { priority: 'high' } );

				editor.setData( '<p><img src="/assets/sample.png" alt="alt text" /></p>' );

				expect( getModelData( model, { withoutSelection: true } ) )
					.to.equal( '<paragraph></paragraph>' );
			} );

			it( 'should not convert if figure is already consumed', () => {
				editor.data.upcastDispatcher.on( 'element:figure', ( evt, data, conversionApi ) => {
					conversionApi.consumable.consume( data.viewItem, { name: true, class: 'image' } );
				}, { priority: 'high' } );

				editor.setData( '<figure class="image"><img src="/assets/sample.png" alt="alt text" /></figure>' );

				expect( getModelData( model, { withoutSelection: true } ) )
					.to.equal( '<paragraph></paragraph>' );
			} );

			it( 'should dispatch conversion for nested elements', () => {
				const conversionSpy = sinon.spy();
				editor.data.upcastDispatcher.on( 'element:figcaption', conversionSpy );

				editor.setData( '<figure class="image"><img src="/assets/sample.png" alt="alt text" /><figcaption></figcaption></figure>' );

				editor.data.upcastDispatcher.on( 'element:img', conversionSpy );

				editor.setData( '<span class="image"><img src="/assets/sample.png" alt="alt text" /></span>' );

				sinon.assert.calledTwice( conversionSpy );
			} );

			it( 'should convert bare img element', () => {
				editor.setData( '<img src="/assets/sample.png" alt="alt text" />' );

				expect( getModelData( model, { withoutSelection: true } ) )
					.to.equal( '<paragraph><imageInline alt="alt text" src="/assets/sample.png"></imageInline></paragraph>' );
			} );

			it( 'should not convert alt attribute on non-img element', () => {
				model.schema.register( 'div', {
					inheritAllFrom: '$block',
					allowAttributes: 'alt'
				} );

				editor.conversion.elementToElement( { model: 'div', view: 'div' } );

				editor.setData( '<div alt="foo"></div>' );

				expect( getModelData( model, { withoutSelection: true } ) ).to.equal( '<div></div>' );
			} );

			it( 'should convert image with srcset attribute', () => {
				editor.setData(
					'<figure class="image">' +
						'<img src="/assets/sample.png" alt="alt text" srcset="small.png 148w, big.png 1024w" />' +
					'</figure>'
				);

				expect( getModelData( model, { withoutSelection: true } ) )
					.to.equal(
						'<image alt="alt text" src="/assets/sample.png" srcset="{"data":"small.png 148w, big.png 1024w"}"></image>'
					);

				editor.setData(
					'<p><img src="/assets/sample.png" alt="alt text" srcset="small.png 148w, big.png 1024w" /></p>'
				);

				expect( getModelData( model, { withoutSelection: true } ) )
					.to.equal(
						'<paragraph>' +
							'<imageInline alt="alt text" src="/assets/sample.png" srcset="{"data":"small.png 148w, big.png 1024w"}">' +
							'</imageInline>' +
						'</paragraph>'
					);
			} );

			it( 'should convert image with srcset and width attributes', () => {
				editor.setData(
					'<figure class="image">' +
					'<img src="/assets/sample.png" alt="alt text" srcset="small.png 148w, big.png 1024w" width="1024" />' +
					'</figure>'
				);

				expect( getModelData( model, { withoutSelection: true } ) ).to.equal(
					'<image ' +
						'alt="alt text" ' +
						'src="/assets/sample.png" ' +
						'srcset="{"data":"small.png 148w, big.png 1024w","width":"1024"}">' +
					'</image>'
				);

				editor.setData(
					'<p><img src="/assets/sample.png" alt="alt text" srcset="small.png 148w, big.png 1024w" width="1024" /></p>'
				);

				expect( getModelData( model, { withoutSelection: true } ) ).to.equal(
					'<paragraph><imageInline ' +
						'alt="alt text" ' +
						'src="/assets/sample.png" ' +
						'srcset="{"data":"small.png 148w, big.png 1024w","width":"1024"}">' +
					'</imageInline></paragraph>'
				);
			} );

			it( 'should ignore sizes attribute', () => {
				editor.setData(
					'<figure class="image">' +
						'<img src="/assets/sample.png" alt="alt text" srcset="small.png 148w, big.png 1024w" sizes="50vw" />' +
					'</figure>'
				);

				expect( getModelData( model, { withoutSelection: true } ) )
					.to.equal(
						'<image alt="alt text" src="/assets/sample.png" srcset="{"data":"small.png 148w, big.png 1024w"}"></image>'
					);

				editor.setData(
					'<p><img src="/assets/sample.png" alt="alt text" srcset="small.png 148w, big.png 1024w" sizes="50vw" /></p>'
				);

				expect( getModelData( model, { withoutSelection: true } ) )
					.to.equal(
						'<paragraph>' +
							'<imageInline alt="alt text" src="/assets/sample.png" srcset="{"data":"small.png 148w, big.png 1024w"}">' +
							'</imageInline>' +
						'</paragraph>'
					);
			} );

			it( 'should not convert a link on an inline image', () => {
				editor.setData(
					'<a href="http://ckeditor.com"><img src="/assets/sample.png" alt="alt text" /></a>'
				);

				expect( getModelData( model, { withoutSelection: true } ) )
					.to.equal(
						'<paragraph>' +
							'<imageInline alt="alt text" src="/assets/sample.png"></imageInline>' +
						'</paragraph>'
					);
			} );

			describe( 'should autohoist images', () => {
				beforeEach( () => {
					model.schema.register( 'div', { inheritAllFrom: '$block' } );

					editor.conversion.elementToElement( { model: 'div', view: 'div' } );
				} );

				it( 'image between non-hoisted elements', () => {
					editor.setData( '<div>foo<figure class="image"><img src="foo.jpg" alt="foo" /></figure>bar</div>' );

					expect( getModelData( model, { withoutSelection: true } ) ).to.equal(
						'<div>foo</div>' +
						'<image alt="foo" src="foo.jpg"></image>' +
						'<div>bar</div>'
					);

					editor.setData( '<div>foo<img src="foo.jpg" alt="foo" />bar</div>' );

					expect( getModelData( model, { withoutSelection: true } ) ).to.equal(
						'<div>foo<imageInline alt="foo" src="foo.jpg"></imageInline>bar</div>'
					);
				} );

				it( 'multiple images', () => {
					editor.setData(
						'<div>foo' +
							'<figure class="image"><img src="foo.jpg" alt="foo" /></figure>ba' +
							'<figure class="image"><img src="foo.jpg" alt="foo" /></figure>r' +
						'</div>'
					);

					expect( getModelData( model, { withoutSelection: true } ) ).to.equal(
						'<div>foo</div>' +
						'<image alt="foo" src="foo.jpg"></image>' +
						'<div>ba</div>' +
						'<image alt="foo" src="foo.jpg"></image>' +
						'<div>r</div>'
					);

					editor.setData( '<div>foo<img src="foo.jpg" alt="foo" />ba<img src="foo.jpg" alt="foo" />r</div>' );

					expect( getModelData( model, { withoutSelection: true } ) ).to.equal(
						'<div>foo' +
						'<imageInline alt="foo" src="foo.jpg"></imageInline>' +
						'ba' +
						'<imageInline alt="foo" src="foo.jpg"></imageInline>' +
						'r</div>'
					);
				} );

				it( 'images on borders of parent', () => {
					editor.setData( '<div><figure class="image"><img src="foo.jpg" alt="foo" /></figure>foobar' +
						'<figure class="image"><img src="foo.jpg" alt="foo" /></figure></div>' );

					expect( getModelData( model, { withoutSelection: true } ) ).to.equal(
						'<image alt="foo" src="foo.jpg"></image>' +
						'<div>foobar</div>' +
						'<image alt="foo" src="foo.jpg"></image>'
					);

					editor.setData( '<div><img src="foo.jpg" alt="foo" />foobar<img src="foo.jpg" alt="foo" /></div>' );

					expect( getModelData( model, { withoutSelection: true } ) ).to.equal(
						'<div>' +
						'<imageInline alt="foo" src="foo.jpg"></imageInline>' +
						'foobar' +
						'<imageInline alt="foo" src="foo.jpg"></imageInline>' +
						'</div>'
					);
				} );

				it( 'images are only content of parent', () => {
					editor.setData( '<div><figure class="image"><img src="foo.jpg" alt="foo" /></figure>' +
						'<figure class="image"><img src="foo.jpg" alt="foo" /></figure></div>' );

					expect( getModelData( model, { withoutSelection: true } ) ).to.equal(
						'<image alt="foo" src="foo.jpg"></image>' +
						'<image alt="foo" src="foo.jpg"></image>'
					);

					editor.setData( '<div><img src="foo.jpg" alt="foo" /><img src="foo.jpg" alt="foo" /></div>' );

					expect( getModelData( model, { withoutSelection: true } ) ).to.equal(
						'<div><imageInline alt="foo" src="foo.jpg"></imageInline><imageInline alt="foo" src="foo.jpg"></imageInline></div>'
					);
				} );

				it( 'deep autohoisting #1', () => {
					model.schema.extend( 'div', { allowIn: 'div' } );

					editor.setData( '<div>foo<div>xx<figure class="image"><img src="foo.jpg" alt="foo" /></figure></div>bar</div>' );

					expect( getModelData( model, { withoutSelection: true } ) ).to.equal(
						'<div>' +
							'foo' +
							'<div>' +
								'xx' +
							'</div>' +
						'</div>' +
						'<image alt="foo" src="foo.jpg"></image>' +
						'<div>bar</div>'
					);

					editor.setData( '<div>foo<div>xx<img src="foo.jpg" alt="foo" /></div>bar</div>' );

					expect( getModelData( model, { withoutSelection: true } ) ).to.equal(
						'<div>foo<div>xx<imageInline alt="foo" src="foo.jpg"></imageInline></div>bar</div>'
					);
				} );

				it( 'deep autohoisting #2', () => {
					model.schema.extend( 'div', { allowIn: 'div' } );

					editor.setData(
						'<div>x</div>' +
						'<div><div><div><figure class="image"><img src="foo.jpg" alt="foo" /></figure></div></div></div>' +
						'<div>y</div>'
					);

					expect( getModelData( model, { withoutSelection: true } ) ).to.equal(
						'<div>x</div><image alt="foo" src="foo.jpg"></image><div>y</div>'
					);

					editor.setData(
						'<div>x</div>' +
						'<div><div><div><img src="foo.jpg" alt="foo" /></div></div></div>' +
						'<div>y</div>'
					);

					expect( getModelData( model, { withoutSelection: true } ) ).to.equal(
						'<div>x</div><div><div><div>' +
							'<imageInline alt="foo" src="foo.jpg"></imageInline>' +
						'</div></div></div><div>y</div>'
					);
				} );

				it( 'should not break a limiting element', () => {
					model.schema.register( 'limit', {
						inheritAllFrom: '$block',
						isLimit: true
					} );
					model.schema.extend( 'div', { allowIn: 'limit' } );

					editor.conversion.elementToElement( { model: 'limit', view: 'limit' } );

					editor.setData( '<limit><div>foo<figure class="image"><img src="foo.jpg" alt="foo" /></figure>bar</div></limit>' );

					// <limit> element does not have converters so it is not converted.
					expect( getModelData( model, { withoutSelection: true } ) ).to.equal( '<limit><div>foobar</div></limit>' );

					editor.setData( '<limit><div>foo<img src="foo.jpg" alt="foo" />bar</div></limit>' );

					// <limit> element does not have converters so it is not converted.
					expect( getModelData( model, { withoutSelection: true } ) ).to.equal(
						'<limit><div>foo<imageInline alt="foo" src="foo.jpg"></imageInline>bar</div></limit>'
					);
				} );

				it( 'should not convert and autohoist image element without src attribute (which is not allowed by schema)', () => {
					editor.setData( '<div>foo<img alt="foo" />bar</div>' );

					expect( getModelData( model, { withoutSelection: true } ) ).to.equal( '<div>foobar</div>' );
				} );
			} );
		} );
	} );

	describe( 'conversion in editing pipeline', () => {
		describe( 'model to view', () => {
			it( 'should convert', () => {
				setModelData( model, '<image src="/assets/sample.png" alt="alt text"></image>' );

				expect( getViewData( view, { withoutSelection: true } ) ).to.equal(
					'<figure class="ck-widget image" contenteditable="false"><img alt="alt text" src="/assets/sample.png"></img></figure>'
				);

				setModelData( model, '<paragraph><imageInline src="/assets/sample.png" alt="alt text"></imageInline></paragraph>' );

				expect( getViewData( view, { withoutSelection: true } ) ).to.equal(
					'<p><span class="ck-widget image-inline" contenteditable="false">' +
						'<img alt="alt text" src="/assets/sample.png"></img>' +
					'</span></p>'
				);
			} );

			it( 'converted element should be widgetized', () => {
				setModelData( model, '<image src="/assets/sample.png" alt="alt text"></image>' );
				const figure = viewDocument.getRoot().getChild( 0 );

				expect( figure.name ).to.equal( 'figure' );
				expect( isImageWidget( figure ) ).to.be.true;

				setModelData( model, '<paragraph><imageInline src="/assets/sample.png" alt="alt text"></imageInline></paragraph>' );
				const element = viewDocument.getRoot().getChild( 0 ).getChild( 0 );

				expect( element.name ).to.equal( 'span' );
				expect( isImageWidget( element ) ).to.be.true;
			} );

			it( 'should convert attribute change', () => {
				setModelData( model, '<image src="/assets/sample.png" alt="alt text"></image>' );
				let image = doc.getRoot().getChild( 0 );

				model.change( writer => {
					writer.setAttribute( 'alt', 'new text', image );
				} );

				expect( getViewData( view, { withoutSelection: true } ) ).to.equal(
					'<figure class="ck-widget image" contenteditable="false"><img alt="new text" src="/assets/sample.png"></img></figure>'
				);

				setModelData( model, '<paragraph><imageInline src="/assets/sample.png" alt="alt text"></imageInline></paragraph>' );
				image = doc.getRoot().getChild( 0 ).getChild( 0 );

				model.change( writer => {
					writer.setAttribute( 'alt', 'new text', image );
				} );

				expect( getViewData( view, { withoutSelection: true } ) ).to.equal(
					'<p><span class="ck-widget image-inline" contenteditable="false">' +
						'<img alt="new text" src="/assets/sample.png"></img>' +
					'</span></p>'
				);
			} );

			it( 'should convert attribute removal (but keeps an empty "alt" to the data)', () => {
				setModelData( model, '<image src="/assets/sample.png" alt="alt text"></image>' );
				let image = doc.getRoot().getChild( 0 );

				model.change( writer => {
					writer.removeAttribute( 'alt', image );
				} );

				expect( getViewData( view, { withoutSelection: true } ) ).to.equal(
					'<figure class="ck-widget image" contenteditable="false"><img alt="" src="/assets/sample.png"></img></figure>'
				);

				setModelData( model, '<paragraph><imageInline src="/assets/sample.png" alt="alt text"></imageInline></paragraph>' );
				image = doc.getRoot().getChild( 0 ).getChild( 0 );

				model.change( writer => {
					writer.removeAttribute( 'alt', image );
				} );

				expect( getViewData( view, { withoutSelection: true } ) ).to.equal(
					'<p><span class="ck-widget image-inline" contenteditable="false"><img alt="" src="/assets/sample.png"></img></span></p>'
				);
			} );

			it( 'should not convert change if is already consumed', () => {
				setModelData( model, '<image src="/assets/sample.png" alt="alt text"></image>' );
				let image = doc.getRoot().getChild( 0 );

				editor.editing.downcastDispatcher.on( 'attribute:alt:image', ( evt, data, conversionApi ) => {
					conversionApi.consumable.consume( data.item, 'attribute:alt' );
				}, { priority: 'high' } );

				model.change( writer => {
					writer.removeAttribute( 'alt', image );
				} );

				expect( getViewData( view, { withoutSelection: true } ) ).to.equal(
					'<figure class="ck-widget image" contenteditable="false"><img alt="alt text" src="/assets/sample.png"></img></figure>'
				);

				setModelData( model, '<paragraph><imageInline src="/assets/sample.png" alt="alt text"></imageInline></paragraph>' );
				image = doc.getRoot().getChild( 0 ).getChild( 0 );

				editor.editing.downcastDispatcher.on( 'attribute:alt:imageInline', ( evt, data, conversionApi ) => {
					conversionApi.consumable.consume( data.item, 'attribute:alt' );
				}, { priority: 'high' } );

				model.change( writer => {
					writer.removeAttribute( 'alt', image );
				} );

				expect( getViewData( view, { withoutSelection: true } ) ).to.equal(
					'<p><span class="ck-widget image-inline" contenteditable="false">' +
						'<img alt="alt text" src="/assets/sample.png"></img>' +
					'</span></p>'
				);
			} );

			it( 'should convert srcset attribute to srcset and sizes', () => {
				setModelData( model,
					'<image ' +
						'src="/assets/sample.png" ' +
						'alt="alt text" ' +
						'srcset=\'{ "data":"small.png 148w, big.png 1024w" }\'>' +
					'</image>' );

				expect( getViewData( view, { withoutSelection: true } ) ).to.equal(
					'<figure class="ck-widget image" contenteditable="false">' +
						'<img alt="alt text" sizes="100vw" src="/assets/sample.png" srcset="small.png 148w, big.png 1024w"></img>' +
					'</figure>'
				);

				setModelData( model,
					'<paragraph><imageInline ' +
						'src="/assets/sample.png" ' +
						'alt="alt text" ' +
						'srcset=\'{ "data":"small.png 148w, big.png 1024w" }\'>' +
					'</imageInline></paragraph>' );

				expect( getViewData( view, { withoutSelection: true } ) ).to.equal(
					'<p><span class="ck-widget image-inline" contenteditable="false">' +
					'<img alt="alt text" sizes="100vw" src="/assets/sample.png" srcset="small.png 148w, big.png 1024w"></img>' +
					'</span></p>'
				);
			} );

			it( 'should not convert srcset attribute if has wrong data', () => {
				setModelData( model,
					'<image ' +
						'src="/assets/sample.png" ' +
						'alt="alt text" ' +
						'srcset=\'{ "foo":"bar" }\'>' +
					'</image>' );

				let image = doc.getRoot().getChild( 0 );
				model.change( writer => {
					writer.removeAttribute( 'srcset', image );
				} );

				expect( getViewData( view, { withoutSelection: true } ) ).to.equal(
					'<figure class="ck-widget image" contenteditable="false">' +
						'<img alt="alt text" src="/assets/sample.png"></img>' +
					'</figure>'
				);

				setModelData( model,
					'<paragraph><imageInline ' +
						'src="/assets/sample.png" ' +
						'alt="alt text" ' +
						'srcset=\'{ "foo":"bar" }\'>' +
					'</imageInline></paragraph>' );

				image = doc.getRoot().getChild( 0 ).getChild( 0 );
				model.change( writer => {
					writer.removeAttribute( 'srcset', image );
				} );

				expect( getViewData( view, { withoutSelection: true } ) ).to.equal(
					'<p><span class="ck-widget image-inline" contenteditable="false">' +
					'<img alt="alt text" src="/assets/sample.png"></img>' +
					'</span></p>'
				);
			} );

			it( 'should convert srcset attribute to srcset, width and sizes', () => {
				setModelData( model,
					'<image ' +
						'src="/assets/sample.png" ' +
						'alt="alt text" ' +
						'srcset=\'{ "data":"small.png 148w, big.png 1024w", "width":"1024" }\'>' +
					'</image>' );

				expect( getViewData( view, { withoutSelection: true } ) ).to.equal(
					'<figure class="ck-widget image" contenteditable="false">' +
						'<img ' +
							'alt="alt text" ' +
							'sizes="100vw" ' +
							'src="/assets/sample.png" ' +
							'srcset="small.png 148w, big.png 1024w" ' +
							'width="1024">' +
						'</img>' +
					'</figure>'
				);

				setModelData( model,
					'<paragraph><imageInline ' +
						'src="/assets/sample.png" ' +
						'alt="alt text" ' +
						'srcset=\'{ "data":"small.png 148w, big.png 1024w", "width":"1024" }\'>' +
					'</imageInline></paragraph>' );

				expect( getViewData( view, { withoutSelection: true } ) ).to.equal(
					'<p><span class="ck-widget image-inline" contenteditable="false">' +
					'<img ' +
						'alt="alt text" ' +
						'sizes="100vw" ' +
						'src="/assets/sample.png" ' +
						'srcset="small.png 148w, big.png 1024w" ' +
						'width="1024">' +
					'</img>' +
					'</span></p>'
				);
			} );

			it( 'should remove sizes and srcsset attribute when srcset attribute is removed from model', () => {
				setModelData( model, '<image src="/assets/sample.png" srcset=\'{ "data": "small.png 148w, big.png 1024w" }\'></image>' );
				let image = doc.getRoot().getChild( 0 );

				model.change( writer => {
					writer.removeAttribute( 'srcset', image );
				} );

				expect( getViewData( view, { withoutSelection: true } ) ).to.equal(
					'<figure class="ck-widget image" contenteditable="false">' +
						'<img src="/assets/sample.png"></img>' +
					'</figure>'
				);

				setModelData( model,
					'<paragraph>' +
						'<imageInline src="/assets/sample.png" srcset=\'{ "data": "small.png 148w, big.png 1024w" }\'></imageInline>' +
					'</paragraph>'
				);
				image = doc.getRoot().getChild( 0 ).getChild( 0 );

				model.change( writer => {
					writer.removeAttribute( 'srcset', image );
				} );

				expect( getViewData( view, { withoutSelection: true } ) ).to.equal(
					'<p><span class="ck-widget image-inline" contenteditable="false">' +
					'<img src="/assets/sample.png"></img>' +
					'</span></p>'
				);
			} );

			it( 'should remove width, sizes and srcsset attribute when srcset attribute is removed from model', () => {
				setModelData( model,
					'<image ' +
						'src="/assets/sample.png" ' +
						'srcset=\'{ "data": "small.png 148w, big.png 1024w", "width": "1024" }\'>' +
					'</image>'
				);
				let image = doc.getRoot().getChild( 0 );

				model.change( writer => {
					writer.removeAttribute( 'srcset', image );
				} );

				expect( getViewData( view, { withoutSelection: true } ) ).to.equal(
					'<figure class="ck-widget image" contenteditable="false">' +
					'<img src="/assets/sample.png"></img>' +
					'</figure>'
				);

				setModelData( model,
					'<paragraph><imageInline ' +
						'src="/assets/sample.png" ' +
						'srcset=\'{ "data": "small.png 148w, big.png 1024w", "width": "1024" }\'>' +
					'</imageInline></paragraph>'
				);
				image = doc.getRoot().getChild( 0 ).getChild( 0 );

				model.change( writer => {
					writer.removeAttribute( 'srcset', image );
				} );

				expect( getViewData( view, { withoutSelection: true } ) ).to.equal(
					'<p><span class="ck-widget image-inline" contenteditable="false">' +
					'<img src="/assets/sample.png"></img>' +
					'</span></p>'
				);
			} );

			it( 'should not convert srcset attribute if is already consumed', () => {
				editor.editing.downcastDispatcher.on( 'attribute:srcset:image', ( evt, data, conversionApi ) => {
					const modelImage = data.item;

					conversionApi.consumable.consume( modelImage, evt.name );
				}, { priority: 'high' } );

				setModelData( model,
					'<image ' +
						'src="/assets/sample.png" ' +
						'alt="alt text" ' +
						'srcset=\'{ "data": "small.png 148w, big.png 1024w", "width": "1024" }\'>' +
					'</image>'
				);

				expect( getViewData( view, { withoutSelection: true } ) ).to.equal(
					'<figure class="ck-widget image" contenteditable="false">' +
						'<img alt="alt text" src="/assets/sample.png"></img>' +
					'</figure>'
				);

				editor.editing.downcastDispatcher.on( 'attribute:srcset:imageInline', ( evt, data, conversionApi ) => {
					const modelImage = data.item;

					conversionApi.consumable.consume( modelImage, evt.name );
				}, { priority: 'high' } );

				setModelData( model,
					'<paragraph><imageInline ' +
						'src="/assets/sample.png" ' +
						'alt="alt text" ' +
						'srcset=\'{ "data": "small.png 148w, big.png 1024w", "width": "1024" }\'>' +
					'</imageInline></paragraph>'
				);

				expect( getViewData( view, { withoutSelection: true } ) ).to.equal(
					'<p><span class="ck-widget image-inline" contenteditable="false">' +
					'<img alt="alt text" src="/assets/sample.png"></img>' +
					'</span></p>'
				);
			} );
		} );
	} );
} );<|MERGE_RESOLUTION|>--- conflicted
+++ resolved
@@ -15,12 +15,8 @@
 
 import ImageEditing from '../../src/image/imageediting';
 import ImageLoadObserver from '../../src/image/imageloadobserver';
-<<<<<<< HEAD
-import ImageInsertCommand from '../../src/image/imageinsertcommand';
-=======
 import InsertImageCommand from '../../src/image/insertimagecommand';
-import ToggleImageTypeCommand from '../../src/image/toggleimagetypecommand';
->>>>>>> b879e45d
+import ImageTypeCommand from '../../src/image/imagetypecommand';
 import ImageBlockEditing from '../../src/image/imageblockediting';
 import ImageInlineEditing from '../../src/image/imageinlineediting';
 import { isImageWidget } from '../../src/image/utils';
@@ -82,10 +78,6 @@
 		expect( view.getObserver( ImageLoadObserver ) ).to.be.instanceOf( ImageLoadObserver );
 	} );
 
-<<<<<<< HEAD
-	it( 'should register imageInsert', () => {
-		expect( editor.commands.get( 'imageInsert' ) ).to.be.instanceOf( ImageInsertCommand );
-=======
 	it( 'should register the insertImage command', () => {
 		expect( editor.commands.get( 'insertImage' ) ).to.be.instanceOf( InsertImageCommand );
 	} );
@@ -94,9 +86,9 @@
 		expect( editor.commands.get( 'imageInsert' ) ).to.equal( editor.commands.get( 'insertImage' ) );
 	} );
 
-	it( 'should register the imageTypeToggle command', () => {
-		expect( editor.commands.get( 'toggleImageType' ) ).to.be.instanceOf( ToggleImageTypeCommand );
->>>>>>> b879e45d
+	it( 'should register the imageType command', () => {
+		expect( editor.commands.get( 'imageTypeBlock' ) ).to.be.instanceOf( ImageTypeCommand );
+		expect( editor.commands.get( 'imageTypeInline' ) ).to.be.instanceOf( ImageTypeCommand );
 	} );
 
 	// See https://github.com/ckeditor/ckeditor5-image/issues/142.
