--- conflicted
+++ resolved
@@ -275,10 +275,7 @@
 		const fileRepository = editor.plugins.get( FileRepository );
 		const notification = editor.plugins.get( Notification );
 		const imageUtils = editor.plugins.get( 'ImageUtils' );
-<<<<<<< HEAD
-=======
 		const imageUploadElements = this._uploadImageElements;
->>>>>>> 194c3af7
 
 		model.enqueueChange( 'transparent', writer => {
 			writer.setAttribute( 'uploadStatus', 'reading', imageUploadElements.get( loader.id ) );
