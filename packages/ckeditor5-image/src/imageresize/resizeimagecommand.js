--- conflicted
+++ resolved
@@ -8,10 +8,6 @@
  */
 
 import { Command } from 'ckeditor5/src/core';
-<<<<<<< HEAD
-=======
-import { isImage, getClosestSelectedImageElement } from '../image/utils';
->>>>>>> b6bb0c83
 
 /**
  * The resize image command. Currently, it only supports the width attribute.
@@ -23,13 +19,9 @@
 	 * @inheritDoc
 	 */
 	refresh() {
-<<<<<<< HEAD
 		const editor = this.editor;
-		const element = editor.model.document.selection.getSelectedElement();
 		const imageUtils = editor.plugins.get( 'ImageUtils' );
-=======
-		const element = getClosestSelectedImageElement( this.editor.model.document.selection );
->>>>>>> b6bb0c83
+		const element = imageUtils.getClosestSelectedImageElement( editor.model.document.selection );
 
 		this.isEnabled = imageUtils.isImage( element );
 
@@ -57,8 +49,10 @@
 	 * @fires execute
 	 */
 	execute( options ) {
-		const model = this.editor.model;
-		const imageElement = getClosestSelectedImageElement( model.document.selection );
+		const editor = this.editor;
+		const model = editor.model;
+		const imageUtils = editor.plugins.get( 'ImageUtils' );
+		const imageElement = imageUtils.getClosestSelectedImageElement( model.document.selection );
 
 		this.value = {
 			width: options.width,
