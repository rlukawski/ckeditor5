--- conflicted
+++ resolved
@@ -38,11 +38,7 @@
 
 ## List properties
 
-<<<<<<< HEAD
-The {@link module:list/listproperties~ListProperties list style} feature introduces some more styles for the list item markers. When enabled, it adds 3 styles for unordered lists and 6 styles for ordered lists to choose from. The styles can be changed via the dropdown that opens when you click the arrow next to the appropriate list button in the toolbar.
-=======
 Beside the basic functionality of creating the ordered and unordered list, CKEditor 5 offers additional formatting tools that allow controlling the lists.
->>>>>>> 82f3c269
 
 <info-box info>
 	The {@link module:list/listproperties~ListProperties list properties feature} is enabled by default in the {@link builds/guides/overview#document-editor document editor build} only. See the [installation](#list-properties-2) section to learn how to enable it in your editor.
@@ -74,15 +70,11 @@
 
 ### List styles
 
-<<<<<<< HEAD
-Use the editor below to see the list properties plugin in action.
-=======
 The list style feature introduces some more styles for the list item markers. When {@link module:list/listproperties~ListPropertiesConfig#styles enabled}, it adds 3 styles for unordered lists and 6 styles for ordered lists to choose from. The user will be able to set or change the list style via the dropdown that opens when you click the arrow next to the appropriate list button in the toolbar.
 
 #### Demo
 
 In the editor below use the ordered or unordered list dropdown to choose the desired marker type for each list.
->>>>>>> 82f3c269
 
 {@snippet features/lists-style}
 
@@ -109,15 +101,6 @@
 npm install --save @ckeditor/ckeditor5-list
 ```
 
-<<<<<<< HEAD
-Then add the `ListProperties` plugin to your plugin list and the toolbar configuration:
-
-```js
-import ListProperties from '@ckeditor/ckeditor5-list/src/listproperties';
-
-ClassicEditor
-	.create( document.querySelector( '#editor' ), {
-=======
 Then add the `List` plugin to your plugin list and the toolbar configuration:
 
 ```js
@@ -151,7 +134,6 @@
 
 ClassicEditor
 	.create( document.querySelector( '#editor' ), {
->>>>>>> 82f3c269
 		plugins: [ ListProperties, ... ],
 		toolbar: [ 'bulletedList', 'numberedList', ... ],
 		list: {
