/**
 * @license Copyright (c) 2003-2022, CKSource Holding sp. z o.o. All rights reserved.
 * For licensing, see LICENSE.md or https://ckeditor.com/legal/ckeditor-oss-license
 */

/**
 * @module html-support/converters
 */

import { toWidget } from 'ckeditor5/src/widget';
import { setViewAttributes, mergeViewElementAttributes, updateViewAttributes } from './conversionutils';

/**
 * View-to-model conversion helper for object elements.
 *
 * Preserves object element content in `htmlContent` attribute.
 *
 * @param {module:html-support/dataschema~DataSchemaDefinition} definition
 * @returns {Function} Returns a conversion callback.
*/
export function viewToModelObjectConverter( { model: modelName } ) {
	return ( viewElement, conversionApi ) => {
		// Let's keep element HTML and its attributes, so we can rebuild element in downcast conversions.
		return conversionApi.writer.createElement( modelName, {
			htmlContent: viewElement.getCustomProperty( '$rawContent' )
		} );
	};
}

/**
 * Conversion helper converting object element to HTML object widget.
 *
 * @param {module:core/editor/editor~Editor} editor
 * @param {module:html-support/dataschema~DataSchemaInlineElementDefinition} definition
 * @returns {Function} Returns a conversion callback.
*/
export function toObjectWidgetConverter( editor, { view: viewName, isInline } ) {
	const t = editor.t;

	return ( modelElement, { writer } ) => {
		const widgetLabel = t( 'HTML object' );

		const viewElement = createObjectView( viewName, modelElement, writer );
		writer.addClass( 'html-object-embed__content', viewElement );

		const viewAttributes = modelElement.getAttribute( 'htmlAttributes' );
		if ( viewAttributes ) {
			setViewAttributes( writer, viewAttributes, viewElement );
		}

		// Widget cannot be a raw element because the widget system would not be able
		// to add its UI to it. Thus, we need separate view container.
		const viewContainer = writer.createContainerElement( isInline ? 'span' : 'div',
			{
				class: 'html-object-embed',
				'data-html-object-embed-label': widgetLabel
			},
			viewElement,
			{
				isAllowedInsideAttributeElement: isInline
			}
		);

		return toWidget( viewContainer, writer, { widgetLabel } );
	};
}

/**
* Creates object view element from the given model element.
*
* @param {String} viewName
* @param {module:engine/model/element~Element} modelElement
* @param {module:engine/view/downcastwriter~DowncastWriter} writer
* @returns {module:engine/view/element~Element}
*/
export function createObjectView( viewName, modelElement, writer ) {
	return writer.createRawElement( viewName, null, ( domElement, domConverter ) => {
		domConverter.setContentOf( domElement, modelElement.getAttribute( 'htmlContent' ) );
	} );
}

/**
 * View-to-attribute conversion helper preserving inline element attributes on `$text`.
 *
 * @param {module:html-support/dataschema~DataSchemaInlineElementDefinition} definition
 * @param {module:html-support/datafilter~DataFilter} dataFilter
 * @returns {Function} Returns a conversion callback.
*/
export function viewToAttributeInlineConverter( { view: viewName, model: attributeKey }, dataFilter ) {
	return dispatcher => {
		dispatcher.on( `element:${ viewName }`, ( evt, data, conversionApi ) => {
			const viewAttributes = dataFilter._consumeAllowedAttributes( data.viewItem, conversionApi );

			// Do not apply the attribute if the element itself is already consumed and there is no view attributes to store.
			if ( !viewAttributes && !conversionApi.consumable.test( data.viewItem, { name: true } ) ) {
				return;
			}

			// Since we are converting to attribute we need a range on which we will set the attribute.
			// If the range is not created yet, we will create it.
			if ( !data.modelRange ) {
				data = Object.assign( data, conversionApi.convertChildren( data.viewItem, data.modelCursor ) );
			}

			// Set attribute on each item in range according to the schema.
			for ( const node of data.modelRange.getItems() ) {
				if ( conversionApi.schema.checkAttribute( node, attributeKey ) ) {
					// Node's children are converted recursively, so node can already include model attribute.
					// We want to extend it, not replace.
					const nodeAttributes = node.getAttribute( attributeKey );
					const attributesToAdd = mergeViewElementAttributes( viewAttributes || {}, nodeAttributes || {} );

					conversionApi.writer.setAttribute( attributeKey, attributesToAdd, node );
				}
			}
		}, { priority: 'low' } );
	};
}

/**
 * Attribute-to-view conversion helper applying attributes to view element preserved on `$text`.
 *
 * @param {module:html-support/dataschema~DataSchemaInlineElementDefinition} definition
 * @returns {Function} Returns a conversion callback.
*/
export function attributeToViewInlineConverter( { priority, view: viewName } ) {
	return ( attributeValue, conversionApi ) => {
		if ( !attributeValue ) {
			return;
		}

		const { writer } = conversionApi;
		const viewElement = writer.createAttributeElement( viewName, null, { priority } );

		setViewAttributes( writer, attributeValue, viewElement );

		return viewElement;
	};
}

/**
 * View-to-model conversion helper preserving allowed attributes on block element.
 *
 * All matched attributes will be preserved on `htmlAttributes` attribute.
 *
 * @param {module:html-support/dataschema~DataSchemaBlockElementDefinition} definition
 * @param {module:html-support/datafilter~DataFilter} dataFilter
 * @returns {Function} Returns a conversion callback.
*/
export function viewToModelBlockAttributeConverter( { view: viewName }, dataFilter ) {
	return dispatcher => {
		dispatcher.on( `element:${ viewName }`, ( evt, data, conversionApi ) => {
			if ( !data.modelRange ) {
				return;
			}

			const viewAttributes = dataFilter._consumeAllowedAttributes( data.viewItem, conversionApi );

			if ( viewAttributes ) {
				conversionApi.writer.setAttribute( 'htmlAttributes', viewAttributes, data.modelRange );
			}
		}, { priority: 'low' } );
	};
}

/**
 * Model-to-view conversion helper applying attributes preserved in `htmlAttributes` attribute
 * for block elements.
 *
 * @param {module:html-support/dataschema~DataSchemaBlockElementDefinition} definition
 * @returns {Function} Returns a conversion callback.
*/
export function modelToViewBlockAttributeConverter( { model: modelName } ) {
	return dispatcher => {
		dispatcher.on( `attribute:htmlAttributes:${ modelName }`, ( evt, data, conversionApi ) => {
			if ( !conversionApi.consumable.consume( data.item, evt.name ) ) {
				return;
			}

			const { attributeOldValue, attributeNewValue } = data;
			const viewWriter = conversionApi.writer;
			const viewElement = conversionApi.mapper.toViewElement( data.item );

<<<<<<< HEAD
			if ( !viewAttributes ) {
				return;
			}

			setViewAttributes( viewWriter, viewAttributes, viewElement );
=======
			updateViewAttributes( viewWriter, attributeOldValue, attributeNewValue, viewElement );
>>>>>>> 949e71bb
		} );
	};
}<|MERGE_RESOLUTION|>--- conflicted
+++ resolved
@@ -181,15 +181,7 @@
 			const viewWriter = conversionApi.writer;
 			const viewElement = conversionApi.mapper.toViewElement( data.item );
 
-<<<<<<< HEAD
-			if ( !viewAttributes ) {
-				return;
-			}
-
-			setViewAttributes( viewWriter, viewAttributes, viewElement );
-=======
 			updateViewAttributes( viewWriter, attributeOldValue, attributeNewValue, viewElement );
->>>>>>> 949e71bb
 		} );
 	};
 }