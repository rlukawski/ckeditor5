/**
<<<<<<< HEAD
 * @license Copyright (c) 2003-2022, CKSource - Frederico Knabben. All rights reserved.
=======
 * @license Copyright (c) 2003-2022, CKSource Holding sp. z o.o. All rights reserved.
>>>>>>> e391ddb7
 * For licensing, see LICENSE.md or https://ckeditor.com/legal/ckeditor-oss-license
 */

/**
 * @module typing/texttransformation
 */

import Plugin from '@ckeditor/ckeditor5-core/src/plugin';
import TextWatcher from './textwatcher';
import { escapeRegExp } from 'lodash-es';

// All named transformations.
const TRANSFORMATIONS = {
	// Common symbols:
	copyright: { from: '(c)', to: '©' },
	registeredTrademark: { from: '(r)', to: '®' },
	trademark: { from: '(tm)', to: '™' },

	// Mathematical:
	oneHalf: { from: /(^|[^/a-z0-9])(1\/2)([^/a-z0-9])$/i, to: [ null, '½', null ] },
	oneThird: { from: /(^|[^/a-z0-9])(1\/3)([^/a-z0-9])$/i, to: [ null, '⅓', null ] },
	twoThirds: { from: /(^|[^/a-z0-9])(2\/3)([^/a-z0-9])$/i, to: [ null, '⅔', null ] },
	oneForth: { from: /(^|[^/a-z0-9])(1\/4)([^/a-z0-9])$/i, to: [ null, '¼', null ] },
	threeQuarters: { from: /(^|[^/a-z0-9])(3\/4)([^/a-z0-9])$/i, to: [ null, '¾', null ] },
	lessThanOrEqual: { from: '<=', to: '≤' },
	greaterThanOrEqual: { from: '>=', to: '≥' },
	notEqual: { from: '!=', to: '≠' },
	arrowLeft: { from: '<-', to: '←' },
	arrowRight: { from: '->', to: '→' },

	// Typography:
	horizontalEllipsis: { from: '...', to: '…' },
	enDash: { from: /(^| )(--)( )$/, to: [ null, '–', null ] },
	emDash: { from: /(^| )(---)( )$/, to: [ null, '—', null ] },
	// Quotations:
	// English, US
	quotesPrimary: { from: buildQuotesRegExp( '"' ), to: [ null, '“', null, '”' ] },
	quotesSecondary: { from: buildQuotesRegExp( '\'' ), to: [ null, '‘', null, '’' ] },

	// English, UK
	quotesPrimaryEnGb: { from: buildQuotesRegExp( '\'' ), to: [ null, '‘', null, '’' ] },
	quotesSecondaryEnGb: { from: buildQuotesRegExp( '"' ), to: [ null, '“', null, '”' ] },

	// Polish
	quotesPrimaryPl: { from: buildQuotesRegExp( '"' ), to: [ null, '„', null, '”' ] },
	quotesSecondaryPl: { from: buildQuotesRegExp( '\'' ), to: [ null, '‚', null, '’' ] }
};

// Transformation groups.
const TRANSFORMATION_GROUPS = {
	symbols: [ 'copyright', 'registeredTrademark', 'trademark' ],
	mathematical: [
		'oneHalf', 'oneThird', 'twoThirds', 'oneForth', 'threeQuarters',
		'lessThanOrEqual', 'greaterThanOrEqual', 'notEqual',
		'arrowLeft', 'arrowRight'
	],
	typography: [ 'horizontalEllipsis', 'enDash', 'emDash' ],
	quotes: [ 'quotesPrimary', 'quotesSecondary' ]
};

// A set of default transformations provided by the feature.
const DEFAULT_TRANSFORMATIONS = [
	'symbols',
	'mathematical',
	'typography',
	'quotes'
];

/**
 * The text transformation plugin.
 *
 * @extends module:core/plugin~Plugin
 */
export default class TextTransformation extends Plugin {
	/**
	 * @inheritDoc
	 */
	static get requires() {
		return [ 'Delete', 'Input' ];
	}

	/**
	 * @inheritDoc
	 */
	static get pluginName() {
		return 'TextTransformation';
	}

	/**
	 * @inheritDoc
	 */
	constructor( editor ) {
		super( editor );

		editor.config.define( 'typing', {
			transformations: {
				include: DEFAULT_TRANSFORMATIONS
			}
		} );
	}

	/**
	 * @inheritDoc
	 */
	init() {
		const model = this.editor.model;
		const modelSelection = model.document.selection;

		modelSelection.on( 'change:range', () => {
			// Disable plugin when selection is inside a code block.
			this.isEnabled = !modelSelection.anchor.parent.is( 'element', 'codeBlock' );
		} );

		this._enableTransformationWatchers();
	}

	/**
	 * Create new TextWatcher listening to the editor for typing and selection events.
	 *
	 * @private
	 */
	_enableTransformationWatchers() {
		const editor = this.editor;
		const model = editor.model;
		const deletePlugin = editor.plugins.get( 'Delete' );
		const normalizedTransformations = normalizeTransformations( editor.config.get( 'typing.transformations' ) );

		const testCallback = text => {
			for ( const normalizedTransformation of normalizedTransformations ) {
				const from = normalizedTransformation.from;
				const match = from.test( text );

				if ( match ) {
					return { normalizedTransformation };
				}
			}
		};

		const watcherCallback = ( evt, data ) => {
			if ( !data.batch.isTyping ) {
				return;
			}

			const { from, to } = data.normalizedTransformation;

			const matches = from.exec( data.text );
			const replaces = to( matches.slice( 1 ) );

			const matchedRange = data.range;

			let changeIndex = matches.index;

			model.enqueueChange( writer => {
				for ( let i = 1; i < matches.length; i++ ) {
					const match = matches[ i ];
					const replaceWith = replaces[ i - 1 ];

					if ( replaceWith == null ) {
						changeIndex += match.length;

						continue;
					}

					const replacePosition = matchedRange.start.getShiftedBy( changeIndex );
					const replaceRange = model.createRange( replacePosition, replacePosition.getShiftedBy( match.length ) );
					const attributes = getTextAttributesAfterPosition( replacePosition );

					model.insertContent( writer.createText( replaceWith, attributes ), replaceRange );

					changeIndex += replaceWith.length;
				}

				model.enqueueChange( () => {
					deletePlugin.requestUndoOnBackspace();
				} );
			} );
		};

		const watcher = new TextWatcher( editor.model, testCallback );

		watcher.on( 'matched:data', watcherCallback );
		watcher.bind( 'isEnabled' ).to( this );
	}
}

// Normalizes the configuration `from` parameter value.
// The normalized value for the `from` parameter is a RegExp instance. If the passed `from` is already a RegExp instance,
// it is returned unchanged.
//
// @param {String|RegExp} from
// @returns {RegExp}
function normalizeFrom( from ) {
	if ( typeof from == 'string' ) {
		return new RegExp( `(${ escapeRegExp( from ) })$` );
	}

	// `from` is already a regular expression.
	return from;
}

// Normalizes the configuration `to` parameter value.
// The normalized value for the `to` parameter is a function that takes an array and returns an array. See more in the
// configuration description. If the passed `to` is already a function, it is returned unchanged.
//
// @param {String|Array.<null|String>|Function} to
// @returns {Function}
function normalizeTo( to ) {
	if ( typeof to == 'string' ) {
		return () => [ to ];
	} else if ( to instanceof Array ) {
		return () => to;
	}

	// `to` is already a function.
	return to;
}

// For given `position` returns attributes for the text that is after that position.
// The text can be in the same text node as the position (`foo[]bar`) or in the next text node (`foo[]<$text bold="true">bar</$text>`).
//
// @param {module:engine/model/position~Position} position
// @returns {Iterable.<*>}
function getTextAttributesAfterPosition( position ) {
	const textNode = position.textNode ? position.textNode : position.nodeAfter;

	return textNode.getAttributes();
}

// Returns a RegExp pattern string that detects a sentence inside a quote.
//
// @param {String} quoteCharacter The character to create a pattern for.
// @returns {String}
function buildQuotesRegExp( quoteCharacter ) {
	return new RegExp( `(^|\\s)(${ quoteCharacter })([^${ quoteCharacter }]*)(${ quoteCharacter })$` );
}

// Reads text transformation config and returns normalized array of transformations objects.
//
// @param {module:typing/texttransformation~TextTransformationDescription} config
// @returns {Array.<{from:String,to:Function}>}
function normalizeTransformations( config ) {
	const extra = config.extra || [];
	const remove = config.remove || [];
	const isNotRemoved = transformation => !remove.includes( transformation );

	const configured = config.include.concat( extra ).filter( isNotRemoved );

	return expandGroupsAndRemoveDuplicates( configured )
		.filter( isNotRemoved ) // Filter out 'remove' transformations as they might be set in group.
		.map( transformation => TRANSFORMATIONS[ transformation ] || transformation )
		.filter( transformation => typeof transformation === 'object' ) // Filter out transformations set as string that has not been found.
		.map( transformation => ( {
			from: normalizeFrom( transformation.from ),
			to: normalizeTo( transformation.to )
		} ) );
}

// Reads definitions and expands named groups if needed to transformation names.
// This method also removes duplicated named transformations if any.
//
// @param {Array.<String|Object>} definitions
// @returns {Array.<String|Object>}
function expandGroupsAndRemoveDuplicates( definitions ) {
	// Set is using to make sure that transformation names are not duplicated.
	const definedTransformations = new Set();

	for ( const transformationOrGroup of definitions ) {
		if ( TRANSFORMATION_GROUPS[ transformationOrGroup ] ) {
			for ( const transformation of TRANSFORMATION_GROUPS[ transformationOrGroup ] ) {
				definedTransformations.add( transformation );
			}
		} else {
			definedTransformations.add( transformationOrGroup );
		}
	}

	return Array.from( definedTransformations );
}

/**
 * The text transformation definition object. It describes what should be replaced with what.
 *
 * The input value (`from`) can be passed either as a string or as a regular expression.
 *
 * * If a string is passed, it will be simply checked if the end of the input matches it.
 * * If a regular expression is passed, its entire length must be covered with capturing groups (e.g. `/(foo)(bar)$/`).
 * Also, since it is compared against the end of the input, it has to end with  `$` to be correctly matched.
 * See examples below.
 *
 * The output value (`to`) can be passed as a string, as an array or as a function.
 *
 * * If a string is passed, it will be used as a replacement value as-is. Note that a string output value can be used only if
 * the input value is a string, too.
 * * If an array is passed, it has to have the same number of elements as there are capturing groups in the input value regular expression.
 * Each capture group will be replaced with a corresponding string from the passed array. If a given capturing group should not be replaced,
 * use `null` instead of passing a string.
 * * If a function is used, it should return an array as described above. The function is passed one parameter &mdash; an array with matches
 * by the regular expression. See the examples below.
 *
 * A simple string-to-string replacement:
 *
 *		{ from: '(c)', to: '©' }
 *
 * Change quote styles using a regular expression. Note how all the parts are in separate capturing groups and the space at the beginning
 * and the text inside quotes are not replaced (`null` passed as the first and the third value in the `to` parameter):
 *
 *		{
 *			from: /(^|\s)(")([^"]*)(")$/,
 *			to: [ null, '“', null, '”' ]
 *		}
 *
 * Automatic uppercase after a dot using a callback:
 *
 *		{
 *			from: /(\. )([a-z])$/,
 *			to: matches => [ null, matches[ 1 ].toUpperCase() ]
 *		}
 *
 * @typedef {Object} module:typing/texttransformation~TextTransformationDescription
 * @property {String|RegExp} from The string or regular expression to transform.
 * @property {String} to The text to transform compatible with `String.replace()`.
 */

/**
 * The configuration of the {@link module:typing/texttransformation~TextTransformation} feature.
 *
 * Read more in {@link module:typing/texttransformation~TextTransformationConfig}.
 *
 * @member {module:typing/texttransformation~TextTransformationConfig} module:typing/typing~TypingConfig#transformations
 */

/**
 * The configuration of the text transformation feature.
 *
 *		ClassicEditor
 *			.create( editorElement, {
 *				typing: {
 *					transformations: ... // Text transformation feature options.
 *				}
 *			} )
 *			.then( ... )
 *			.catch( ... );
 *
 * By default, the feature comes pre-configured
 * (via {@link module:typing/texttransformation~TextTransformationConfig#include `config.typing.transformations.include`}) with the
 * following groups of transformations:
 *
 * * Typography (group name: `typography`)
 *   - `ellipsis`: transforms `...` to `…`
 *   - `enDash`: transforms ` -- ` to ` – `
 *   - `emDash`: transforms ` --- ` to ` — `
 * * Quotations (group name: `quotes`)
 *   - `quotesPrimary`: transforms `"Foo bar"` to `“Foo bar”`
 *   - `quotesSecondary`: transforms `'Foo bar'` to `‘Foo bar’`
 * * Symbols (group name: `symbols`)
 *   - `trademark`: transforms `(tm)` to `™`
 *   - `registeredTrademark`: transforms `(r)` to `®`
 *   - `copyright`: transforms `(c)` to `©`
 * * Mathematical (group name: `mathematical`)
 *   - `oneHalf`: transforms `1/2` to: `½`
 *   - `oneThird`: transforms `1/3` to: `⅓`
 *   - `twoThirds`: transforms `2/3` to: `⅔`
 *   - `oneForth`: transforms `1/4` to: `¼`
 *   - `threeQuarters`: transforms `3/4` to: `¾`
 *   - `lessThanOrEqual`: transforms `<=` to: `≤`
 *   - `greaterThanOrEqual`: transforms `>=` to: `≥`
 *   - `notEqual`: transforms `!=` to: `≠`
 *   - `arrowLeft`: transforms `<-` to: `←`
 *   - `arrowRight`: transforms `->` to: `→`
 * * Misc:
 *   - `quotesPrimaryEnGb`: transforms `'Foo bar'` to `‘Foo bar’`
 *   - `quotesSecondaryEnGb`: transforms `"Foo bar"` to `“Foo bar”`
 *   - `quotesPrimaryPl`: transforms `"Foo bar"` to `„Foo bar”`
 *   - `quotesSecondaryPl`:  transforms `'Foo bar'` to `‚Foo bar’`
 *
 * In order to load additional transformations, use the
 * {@link module:typing/texttransformation~TextTransformationConfig#extra `transformations.extra` option}.
 *
 * In order to narrow down the list of transformations, use the
 * {@link module:typing/texttransformation~TextTransformationConfig#remove `transformations.remove` option}.
 *
 * In order to completely override the supported transformations, use the
 * {@link module:typing/texttransformation~TextTransformationConfig#include `transformations.include` option}.
 *
 * Examples:
 *
 *		const transformationsConfig = {
 *			include: [
 *				// Use only the 'quotes' and 'typography' groups.
 *				'quotes',
 *				'typography',
 *
 *				// Plus, some custom transformation.
 *				{ from: 'CKE', to: 'CKEditor' }
 *			]
 *		};
 *
 *		const transformationsConfig = {
 *			// Remove the 'ellipsis' transformation loaded by the 'typography' group.
 *			remove: [ 'ellipsis' ]
 *		}
 *
 * @interface TextTransformationConfig
 */

/* eslint-disable max-len */
/**
 * The standard list of text transformations supported by the editor. By default it comes pre-configured with a couple dozen of them
 * (see {@link module:typing/texttransformation~TextTransformationConfig} for the full list). You can override this list completely
 * by setting this option or use the other two options
 * ({@link module:typing/texttransformation~TextTransformationConfig#extra `transformations.extra`},
 * {@link module:typing/texttransformation~TextTransformationConfig#remove `transformations.remove`}) to fine-tune the default list.
 *
 * @member {Array.<module:typing/texttransformation~TextTransformationDescription>} module:typing/texttransformation~TextTransformationConfig#include
 */

/**
 * Additional text transformations that are added to the transformations defined in
 * {@link module:typing/texttransformation~TextTransformationConfig#include `transformations.include`}.
 *
 *		const transformationsConfig = {
 *			extra: [
 *				{ from: 'CKE', to: 'CKEditor' }
 *			]
 *		};
 *
 * @member {Array.<module:typing/texttransformation~TextTransformationDescription>} module:typing/texttransformation~TextTransformationConfig#extra
 */

/**
 * The text transformation names that are removed from transformations defined in
 * {@link module:typing/texttransformation~TextTransformationConfig#include `transformations.include`} or
 * {@link module:typing/texttransformation~TextTransformationConfig#extra `transformations.extra`}.
 *
 *		const transformationsConfig = {
 *			remove: [
 *				'ellipsis',    // Remove only 'ellipsis' from the 'typography' group.
 *				'mathematical' // Remove all transformations from the 'mathematical' group.
 *			]
 *		}
 *
 * @member {Array.<module:typing/texttransformation~TextTransformationDescription>} module:typing/texttransformation~TextTransformationConfig#remove
 */
/* eslint-enable max-len */<|MERGE_RESOLUTION|>--- conflicted
+++ resolved
@@ -1,9 +1,5 @@
 /**
-<<<<<<< HEAD
- * @license Copyright (c) 2003-2022, CKSource - Frederico Knabben. All rights reserved.
-=======
  * @license Copyright (c) 2003-2022, CKSource Holding sp. z o.o. All rights reserved.
->>>>>>> e391ddb7
  * For licensing, see LICENSE.md or https://ckeditor.com/legal/ckeditor-oss-license
  */
 
@@ -128,6 +124,7 @@
 	_enableTransformationWatchers() {
 		const editor = this.editor;
 		const model = editor.model;
+		const inputPlugin = editor.plugins.get( 'Input' );
 		const deletePlugin = editor.plugins.get( 'Delete' );
 		const normalizedTransformations = normalizeTransformations( editor.config.get( 'typing.transformations' ) );
 
@@ -143,7 +140,7 @@
 		};
 
 		const watcherCallback = ( evt, data ) => {
-			if ( !data.batch.isTyping ) {
+			if ( !inputPlugin.isInput( data.batch ) ) {
 				return;
 			}
 
@@ -252,9 +249,8 @@
 	const configured = config.include.concat( extra ).filter( isNotRemoved );
 
 	return expandGroupsAndRemoveDuplicates( configured )
-		.filter( isNotRemoved ) // Filter out 'remove' transformations as they might be set in group.
+		.filter( isNotRemoved ) // Filter out 'remove' transformations as they might be set in group
 		.map( transformation => TRANSFORMATIONS[ transformation ] || transformation )
-		.filter( transformation => typeof transformation === 'object' ) // Filter out transformations set as string that has not been found.
 		.map( transformation => ( {
 			from: normalizeFrom( transformation.from ),
 			to: normalizeTo( transformation.to )
