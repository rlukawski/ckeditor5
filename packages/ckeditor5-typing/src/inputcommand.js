--- conflicted
+++ resolved
@@ -1,9 +1,5 @@
 /**
-<<<<<<< HEAD
- * @license Copyright (c) 2003-2022, CKSource - Frederico Knabben. All rights reserved.
-=======
  * @license Copyright (c) 2003-2022, CKSource Holding sp. z o.o. All rights reserved.
->>>>>>> e391ddb7
  * For licensing, see LICENSE.md or https://ckeditor.com/legal/ckeditor-oss-license
  */
 
@@ -39,6 +35,15 @@
 		 * @member {module:typing/utils/changebuffer~ChangeBuffer} #_buffer
 		 */
 		this._buffer = new ChangeBuffer( editor.model, undoStepSize );
+
+		/**
+		 * Stores batches created by the input command. The batches are used to differentiate input batches from other batches using
+		 * {@link module:typing/input~Input#isInput} method.
+		 *
+		 * @type {WeakSet<module:engine/model/batch~Batch>}
+		 * @protected
+		 */
+		this._batches = new WeakSet();
 	}
 
 	/**
@@ -84,6 +89,9 @@
 		model.enqueueChange( this._buffer.batch, writer => {
 			this._buffer.lock();
 
+			// Store the batch as an 'input' batch for the Input.isInput( batch ) check.
+			this._batches.add( this._buffer.batch );
+
 			model.deleteContent( selection );
 
 			if ( text ) {
