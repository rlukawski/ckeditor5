--- conflicted
+++ resolved
@@ -992,13 +992,8 @@
 					expect( getModelData( model, { withoutSelection: true } ) ).to.equal(
 						'<table columnWidths="100%">' +
 							'<tableRow>' +
-<<<<<<< HEAD
-								'<tableCell>' +
-									'<table columnWidths="50.9%,49.1%" tableWidth="98.15%">' +
-=======
-								'<tableCell columnIndex="0">' +
+								'<tableCell>' +
 									'<table columnWidths="55.56%,44.44%" tableWidth="63.11%">' +
->>>>>>> 60b1ed98
 										'<tableRow>' +
 											'<tableCell>' +
 												'<paragraph>foo</paragraph>' +
@@ -1070,13 +1065,8 @@
 					expect( getModelData( model, { withoutSelection: true } ) ).to.equal(
 						'<table columnWidths="100%">' +
 							'<tableRow>' +
-<<<<<<< HEAD
-								'<tableCell>' +
-									'<table columnWidths="49.04%,50.96%" tableWidth="91.68%">' +
-=======
-								'<tableCell columnIndex="0">' +
+								'<tableCell>' +
 									'<table columnWidths="45.45%,54.55%" tableWidth="77.13%">' +
->>>>>>> 60b1ed98
 										'<tableRow>' +
 											'<tableCell>' +
 												'<paragraph>foo</paragraph>' +
@@ -1151,13 +1141,8 @@
 					expect( getModelData( model, { withoutSelection: true } ) ).to.equal(
 						'<table columnWidths="100%">' +
 							'<tableRow>' +
-<<<<<<< HEAD
-								'<tableCell>' +
-									'<table columnWidths="25%,25.88%,49.12%" tableWidth="100%">' +
-=======
-								'<tableCell columnIndex="0">' +
+								'<tableCell>' +
 									'<table columnWidths="25%,28.52%,46.48%" tableWidth="100%">' +
->>>>>>> 60b1ed98
 										'<tableRow>' +
 											'<tableCell>' +
 												'<paragraph>foo</paragraph>' +
@@ -2040,10 +2025,10 @@
 		return resultingWidths;
 	}
 
-<<<<<<< HEAD
 	function getColumnIndex( cell, editor ) {
 		return editor.plugins.get( 'TableColumnResizeEditing' )._columnIndexMap.get( cell );
-=======
+	}
+
 	// Sets initial width in pixels to table and/or editor.
 	//
 	// We define table width precisely when we want to correctly predict column widths in % after resizing.
@@ -2071,6 +2056,5 @@
 				writer.setAttribute( 'style', `width: ${ tableWidth }px;`, figure );
 			}
 		} );
->>>>>>> 60b1ed98
 	}
 } );