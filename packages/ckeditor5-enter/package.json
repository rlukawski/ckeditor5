{
  "name": "@ckeditor/ckeditor5-enter",
  "version": "37.0.1",
  "description": "Enter feature for CKEditor 5.",
  "keywords": [
    "ckeditor",
    "ckeditor5",
    "ckeditor 5",
    "ckeditor5-feature",
    "ckeditor5-plugin",
    "ckeditor5-dll"
  ],
  "main": "src/index.ts",
  "dependencies": {
<<<<<<< HEAD
    "@ckeditor/ckeditor5-core": "^37.0.0",
    "@ckeditor/ckeditor5-engine": "^37.0.0",
    "@ckeditor/ckeditor5-utils": "^37.0.0"
=======
    "@ckeditor/ckeditor5-core": "^37.0.1",
    "@ckeditor/ckeditor5-engine": "^37.0.1"
>>>>>>> 150557ce
  },
  "devDependencies": {
    "@ckeditor/ckeditor5-basic-styles": "^37.0.1",
    "@ckeditor/ckeditor5-editor-classic": "^37.0.1",
    "@ckeditor/ckeditor5-heading": "^37.0.1",
    "@ckeditor/ckeditor5-link": "^37.0.1",
    "@ckeditor/ckeditor5-paragraph": "^37.0.1",
    "@ckeditor/ckeditor5-typing": "^37.0.1",
    "@ckeditor/ckeditor5-undo": "^37.0.1",
    "typescript": "^4.8.4",
    "webpack": "^5.58.1",
    "webpack-cli": "^4.9.0"
  },
  "engines": {
    "node": ">=16.0.0",
    "npm": ">=5.7.1"
  },
  "author": "CKSource (http://cksource.com/)",
  "license": "GPL-2.0-or-later",
  "homepage": "https://ckeditor.com/ckeditor-5",
  "bugs": "https://github.com/ckeditor/ckeditor5/issues",
  "repository": {
    "type": "git",
    "url": "https://github.com/ckeditor/ckeditor5.git",
    "directory": "packages/ckeditor5-enter"
  },
  "files": [
    "lang",
    "src/**/*.js",
    "src/**/*.d.ts",
    "theme",
    "ckeditor5-metadata.json",
    "CHANGELOG.md"
  ],
  "scripts": {
    "build": "tsc -p ./tsconfig.json",
    "postversion": "npm run build"
  }
}<|MERGE_RESOLUTION|>--- conflicted
+++ resolved
@@ -12,14 +12,9 @@
   ],
   "main": "src/index.ts",
   "dependencies": {
-<<<<<<< HEAD
-    "@ckeditor/ckeditor5-core": "^37.0.0",
-    "@ckeditor/ckeditor5-engine": "^37.0.0",
-    "@ckeditor/ckeditor5-utils": "^37.0.0"
-=======
     "@ckeditor/ckeditor5-core": "^37.0.1",
-    "@ckeditor/ckeditor5-engine": "^37.0.1"
->>>>>>> 150557ce
+    "@ckeditor/ckeditor5-engine": "^37.0.1",
+    "@ckeditor/ckeditor5-utils": "^37.0.1"
   },
   "devDependencies": {
     "@ckeditor/ckeditor5-basic-styles": "^37.0.1",
