/**
 * @license Copyright (c) 2003-2019, CKSource - Frederico Knabben. All rights reserved.
 * For licensing, see LICENSE.md or https://ckeditor.com/legal/ckeditor-oss-license
 */

/* global window, document, setTimeout, Event */

import ClassicTestEditor from '@ckeditor/ckeditor5-core/tests/_utils/classictesteditor';
import Plugin from '@ckeditor/ckeditor5-core/src/plugin';
import Paragraph from '@ckeditor/ckeditor5-paragraph/src/paragraph';
import { keyCodes } from '@ckeditor/ckeditor5-utils/src/keyboard';
import testUtils from '@ckeditor/ckeditor5-core/tests/_utils/utils';
import global from '@ckeditor/ckeditor5-utils/src/dom/global';
import { setData } from '@ckeditor/ckeditor5-engine/src/dev-utils/model';
import DomEventData from '@ckeditor/ckeditor5-engine/src/view/observer/domeventdata';
import EventInfo from '@ckeditor/ckeditor5-utils/src/eventinfo';

import ContextualBalloon from '@ckeditor/ckeditor5-ui/src/panel/balloon/contextualballoon';
import env from '@ckeditor/ckeditor5-utils/src/env';

import MentionUI, { createRegExp } from '../src/mentionui';
import featureDetection from '../src/featuredetection';
import MentionEditing from '../src/mentionediting';
import MentionsView from '../src/ui/mentionsview';

describe( 'MentionUI', () => {
	let editor, model, doc, editingView, mentionUI, editorElement, mentionsView, panelView;

	const staticConfig = {
		feeds: [
			{
				feed: [ '@Barney', '@Lily', '@Marshall', '@Robin', '@Ted' ],
				marker: '@'
			}
		]
	};

	testUtils.createSinonSandbox();

	beforeEach( () => {
		editorElement = document.createElement( 'div' );
		document.body.appendChild( editorElement );
	} );

	afterEach( () => {
		sinon.restore();
		editorElement.remove();

		if ( editor ) {
			return editor.destroy();
		}
	} );

	it( 'should create a plugin instance', () => {
		return createClassicTestEditor().then( () => {
			expect( mentionUI ).to.instanceOf( Plugin );
			expect( mentionUI ).to.instanceOf( MentionUI );
		} );
	} );

	it( 'should load ContextualBalloon plugin', () => {
		return createClassicTestEditor().then( () => {
			expect( editor.plugins.get( ContextualBalloon ) ).to.be.instanceOf( ContextualBalloon );
		} );
	} );

	describe( 'init()', () => {
		it( 'should throw if marker was not provided for feed', () => {
			return createClassicTestEditor( { feeds: [ { feed: [ 'a' ] } ] } )
				.then( () => { throw new Error( 'it should throw an error' ) } )
				.catch( error => {
					assertCKEditorError( error, /mentionconfig-incorrect-marker/, null );
				} );
		} );

		it( 'should throw if marker is empty string', () => {
			return createClassicTestEditor( { feeds: [ { marker: '', feed: [ 'a' ] } ] } )
				.then( () => { throw new Error( 'it should throw an error' ) } )
				.catch( error => {
					assertCKEditorError( error, /mentionconfig-incorrect-marker/, null );
				} );
		} );
	} );

	it( 'should throw if marker is longer then 1 character', () => {
		return createClassicTestEditor( { feeds: [ { marker: '$$', feed: [ 'a' ] } ] } )
			.then( () => { throw new Error( 'it should throw an error' ) } )
			.catch( error => {
				assertCKEditorError( error, /mentionconfig-incorrect-marker/, null );
			} );
	} );
} );

describe( 'pluginName', () => {
	it( 'should return plugin by its name', () => {
		return createClassicTestEditor().then( () => {
			expect( editor.plugins.get( 'MentionUI' ) ).to.equal( mentionUI );
		} );
	} );
} );

describe( 'contextual balloon', () => {
	let balloonAddSpy;

	beforeEach( () => {
		return createClassicTestEditor( staticConfig )
			.then( () => {
				setData( model, '<paragraph>foo []</paragraph>' );
				const contextualBalloon = editor.plugins.get( ContextualBalloon );

				balloonAddSpy = sinon.spy( contextualBalloon, 'add' );

				model.change( writer => {
					writer.insertText( '@', doc.selection.getFirstPosition() );
				} );
			} )
			.then( waitForDebounce );
	} );

	it( 'should disable arrow', () => {
		sinon.assert.calledOnce( balloonAddSpy );
		sinon.assert.calledWithExactly( balloonAddSpy, sinon.match( data => data.singleViewMode ) );
		expect( panelView.isVisible ).to.be.true;
		expect( panelView.withArrow ).to.be.false;
	} );

	it( 'should add MentionView to a panel', () => {
		expect( editor.plugins.get( ContextualBalloon ).visibleView ).to.be.instanceof( MentionsView );
	} );
} );

describe( 'position', () => {
	let pinSpy;

	const caretRect = {
		bottom: 118,
		height: 18,
		left: 500,
		right: 501,
		top: 100,
		width: 1
	};

	const balloonRect = {
		bottom: 150,
		height: 150,
		left: 0,
		right: 200,
		top: 0,
		width: 200
	};

	beforeEach( () => {
		return createClassicTestEditor( staticConfig ).then( () => {
			pinSpy = sinon.spy( panelView, 'pin' );
		} );
	} );

	it( 'should properly calculate position data', () => {
		const editableElement = editingView.document.selection.editableElement;

		setData( model, '<paragraph>foo []</paragraph>' );
		stubSelectionRects( [ caretRect ] );

		expect( editor.model.markers.has( 'mention' ) ).to.be.false;

		model.change( writer => {
			writer.insertText( '@', doc.selection.getFirstPosition() );
		} );

		return waitForDebounce()
			.then( () => {
				const pinArgument = pinSpy.firstCall.args[ 0 ];
				const { target, positions, limiter, fitInViewport } = pinArgument;

				expect( positions ).to.have.length( 4 );

				// Mention UI should set limiter to the editable area.
				expect( limiter() ).to.equal( editingView.domConverter.mapViewToDom( editableElement ) );
				expect( fitInViewport ).to.be.undefined;

				expect( editor.model.markers.has( 'mention' ) ).to.be.true;
				const mentionMarker = editor.model.markers.get( 'mention' );
				const focus = doc.selection.focus;
				const expectedRange = editor.model.createRange( focus.getShiftedBy( -1 ), focus );

				// It should create a model marker for matcher marker character ('@').
				expect( expectedRange.isEqual( mentionMarker.getRange() ) ).to.be.true;

				const toViewRangeSpy = sinon.spy( editor.editing.mapper, 'toViewRange' );

				expect( target() ).to.deep.equal( caretRect );

				sinon.assert.calledOnce( toViewRangeSpy );
				const range = toViewRangeSpy.firstCall.args[ 0 ];

				expect( mentionMarker.getRange().isEqual( range ), 'Should position to mention marker.' );

				const caretSouthEast = positions[ 0 ];
				const caretSouthWest = positions[ 1 ];
				const caretNorthEast = positions[ 2 ];
				const caretNorthWest = positions[ 3 ];

				expect( caretSouthEast( caretRect, balloonRect ) ).to.deep.equal( {
					left: 501,
					name: 'caret_se',
					top: 121
				} );

				expect( caretSouthWest( caretRect, balloonRect ) ).to.deep.equal( {
					left: 301,
					name: 'caret_sw',
					top: 121
				} );

				expect( caretNorthEast( caretRect, balloonRect ) ).to.deep.equal( {
					left: 501,
					name: 'caret_ne',
					top: -53
				} );

				expect( caretNorthWest( caretRect, balloonRect ) ).to.deep.equal( {
					left: 301,
					name: 'caret_nw',
					top: -53
				} );
			} );
	} );

	it( 'should re-calculate position on typing and stay on selected position', () => {
		setData( model, '<paragraph>foo []</paragraph>' );
		stubSelectionRects( [ caretRect ] );

		model.change( writer => {
			writer.insertText( '@', doc.selection.getFirstPosition() );
		} );

		let positionAfterFirstShow;

		return waitForDebounce()
			.then( () => {
				sinon.assert.calledOnce( pinSpy );

				const pinArgument = pinSpy.firstCall.args[ 0 ];
				const { positions } = pinArgument;

				expect( positions ).to.have.length( 4 );

				positionAfterFirstShow = mentionsView.position;

				model.change( writer => {
					writer.insertText( 't', doc.selection.getFirstPosition() );
				} );
			} )
			.then( waitForDebounce )
			.then( () => {
				sinon.assert.calledTwice( pinSpy );

				const pinArgument = pinSpy.secondCall.args[ 0 ];
				const { positions } = pinArgument;

				expect( positions, 'should reuse first matched position' ).to.have.length( 1 );
				expect( positions[ 0 ].name ).to.equal( positionAfterFirstShow );
			} );
	} );

	it( 'does not fail if selection has no #editableElement', () => {
		setData( model, '<paragraph>foo []</paragraph>' );
		stubSelectionRects( [ caretRect ] );

		expect( editor.model.markers.has( 'mention' ) ).to.be.false;

		model.change( writer => {
			writer.insertText( '@', doc.selection.getFirstPosition() );
		} );

		return waitForDebounce()
			.then( () => {
				const pinArgument = pinSpy.firstCall.args[ 0 ];
				const { limiter } = pinArgument;

				sinon.stub( editingView.document.selection, 'editableElement' ).value( null );

				// Should not break;
				expect( limiter() ).to.be.null;
			} );
	} );
} );

describe( 'typing integration', () => {
	it( 'should show panel for matched marker after typing minimum characters', () => {
		return createClassicTestEditor( { feeds: [ Object.assign( { minimumCharacters: 2 }, staticConfig.feeds[ 0 ] ) ] } )
			.then( () => {
				setData( model, '<paragraph>foo []</paragraph>' );

				model.change( writer => {
					writer.insertText( '@', doc.selection.getFirstPosition() );
				} );
			} )
			.then( () => {
				model.change( writer => {
					writer.insertText( 'B', doc.selection.getFirstPosition() );
				} );
			} )
			.then( waitForDebounce )
			.then( () => {
				expect( panelView.isVisible ).to.be.false;
				expect( editor.model.markers.has( 'mention' ) ).to.be.false;
			} )
			.then( waitForDebounce )
			.then( () => {
				model.change( writer => {
					writer.insertText( 'a', doc.selection.getFirstPosition() );
				} );
			} )
			.then( waitForDebounce )
			.then( () => {
				expect( panelView.isVisible ).to.be.true;
				expect( editor.model.markers.has( 'mention' ) ).to.be.true;
				expect( mentionsView.items ).to.have.length( 1 );

				model.change( writer => {
					writer.insertText( 'r', doc.selection.getFirstPosition() );
				} );
			} )
			.then( waitForDebounce )
			.then( () => {
				expect( panelView.isVisible ).to.be.true;
				expect( editor.model.markers.has( 'mention' ) ).to.be.true;
				expect( mentionsView.items ).to.have.length( 1 );
			} );
	} );

	describe( 'static list with large set of results', () => {
		const bigList = {
			marker: '@',
			feed: [
				'@a01', '@a02', '@a03', '@a04', '@a05', '@a06', '@a07', '@a08', '@a09', '@a10', '@a11', '@a12'
			]
		};

		beforeEach( () => {
			return createClassicTestEditor( { feeds: [ bigList ] } );
		} );

		it( 'should show panel with no more then 10 items for default static feed', () => {
			setData( model, '<paragraph>foo []</paragraph>' );

			model.change( writer => {
				writer.insertText( '@', doc.selection.getFirstPosition() );
			} );

			return waitForDebounce()
				.then( () => {
					expect( panelView.isVisible ).to.be.true;
					expect( mentionsView.items ).to.have.length( 10 );
				} );
		} );

		it( 'should scroll mention panel to the selected item', () => {
			setData( model, '<paragraph>foo []</paragraph>' );

			model.change( writer => {
				writer.insertText( '@', doc.selection.getFirstPosition() );
			} );

			const arrowDownEvtData = {
				keyCode: keyCodes.arrowdown,
				preventDefault: sinon.spy(),
				stopPropagation: sinon.spy()
			};

			const arrowUpEvtData = {
				keyCode: keyCodes.arrowup,
				preventDefault: sinon.spy(),
				stopPropagation: sinon.spy()
			};

			return waitForDebounce()
				.then( () => {
					// The scroll test highly depends on browser styles.
					// Some CI test environments might not load theme which will result that tests will not render on CI as locally.
					// To make this test repeatable across different environments it enforces mentions view size to 100px...
					const reset = 'padding:0px;margin:0px;border:0 none;line-height: 1em;';

					const mentionElementSpy = testUtils.sinon.spy( mentionsView.element, 'scrollTop', [ 'set' ] );
					mentionsView.element.style = `min-height:100px;height:100px;max-height:100px;${ reset };`;

					// ...and each list view item size to 25px...
					Array.from( mentionsView.items ).forEach( item => {
						const listItemElement = item.children.get( 0 ).element;

						listItemElement.style = `min-height:unset;height:25px;max-height:25px;${ reset };min-width:12em;`;
					} );

					// ...so after those changes it is safe to assume that:
					// - base offset is 0
					// - only 4 items are visible at once
					// - if scrolled to the last element scrollTop will be set to 150px. The 150px is the offset of the 7th item in the
					//   list as last four (7, 8, 9 & 10) will be visible.
					expect( panelView.isVisible ).to.be.true;
					expectChildViewsIsOnState( [ true, false, false, false, false, false, false, false, false, false ] );

					// Edge browser always tries to scroll in tests environment: See ckeditor5-utils#282.
					if ( !env.isEdge ) {
						sinon.assert.callCount( mentionElementSpy.set, 0 );
					}

					fireKeyDownEvent( arrowDownEvtData );

					expectChildViewsIsOnState( [ false, true, false, false, false, false, false, false, false, false ] );
					// Edge browser always tries to scroll in tests environment: See ckeditor5-utils#282.
					if ( !env.isEdge ) {
						expect( mentionsView.element.scrollTop ).to.equal( 0 );
						sinon.assert.callCount( mentionElementSpy.set, 0 );
					}

					fireKeyDownEvent( arrowUpEvtData );

					expectChildViewsIsOnState( [ true, false, false, false, false, false, false, false, false, false ] );
					expect( mentionsView.element.scrollTop ).to.equal( 0 );

					// Edge browser always tries to scroll in tests environment: See ckeditor5-utils#282.
					if ( !env.isEdge ) {
						sinon.assert.callCount( mentionElementSpy.set, 0 );
					}

					fireKeyDownEvent( arrowUpEvtData );

					expectChildViewsIsOnState( [ false, false, false, false, false, false, false, false, false, true ] );

					// We want 150, but sometimes we get e.g. 151.
					expect( mentionsView.element.scrollTop ).to.be.within( 140, 160, 'last item highlighted' );

					// Edge browser always tries to scroll in tests environment: See ckeditor5-utils#282.
					if ( !env.isEdge ) {
						sinon.assert.callCount( mentionElementSpy.set, 1 );
					}

					fireKeyDownEvent( arrowDownEvtData );

					expectChildViewsIsOnState( [ true, false, false, false, false, false, false, false, false, false ] );

					// We want 0, but sometimes we get e.g. 1. (Firefox)
					expect( mentionsView.element.scrollTop ).to.be.within( 0, 10 );

					// Edge browser always tries to scroll in tests environment: See ckeditor5-utils#282.
					if ( !env.isEdge ) {
						sinon.assert.callCount( mentionElementSpy.set, 2 );
					}
				} );
		} );
	} );

	describe( 'ES2018 RegExp Unicode property escapes fallback', () => {
		let regExpStub;

		// Cache the original value to restore it after the tests.
		const originalPunctuationSupport = featureDetection.isPunctuationGroupSupported;

		before( () => {
			featureDetection.isPunctuationGroupSupported = false;
		} );

		beforeEach( () => {
			return createClassicTestEditor( staticConfig )
				.then( editor => {
					regExpStub = sinon.stub( window, 'RegExp' );

					return editor;
				} );
		} );

		after( () => {
			featureDetection.isPunctuationGroupSupported = originalPunctuationSupport;
		} );

<<<<<<< HEAD
		it( 'returns a simplified RegExp for browsers not supporting Unicode punctuation groups', () => {
			featureDetection.isPunctuationGroupSupported = false;
			createRegExp( '@', 2 );
			sinon.assert.calledOnce( regExpStub );
			sinon.assert.calledWithExactly( regExpStub, '(^|[ \\(\\[{"\'])([@])([_a-zA-Z0-9À-ž]{2,}?)$', 'u' );
		} );

		it( 'returns a ES2018 RegExp for browsers supporting Unicode punctuation groups', () => {
			featureDetection.isPunctuationGroupSupported = true;
			createRegExp( '@', 2 );
			sinon.assert.calledOnce( regExpStub );
			sinon.assert.calledWithExactly( regExpStub, '(^|[ \\p{Ps}\\p{Pi}"\'])([@])([_a-zA-Z0-9À-ž]{2,}?)$', 'u' );
		} );
	} );
=======
			// Cache the original value to restore it after the tests.
			const originalGroupSupport = featureDetection.isUnicodeGroupSupported;

			before( () => {
				featureDetection.isUnicodeGroupSupported = false;
			} );
>>>>>>> 83830783

	describe( 'static list with default trigger', () => {
		beforeEach( () => {
			return createClassicTestEditor( staticConfig );
		} );

		it( 'should show panel for matched marker', () => {
			setData( model, '<paragraph>foo []</paragraph>' );

<<<<<<< HEAD
			expect( editor.model.markers.has( 'mention' ) ).to.be.false;

			model.change( writer => {
				writer.insertText( '@', doc.selection.getFirstPosition() );
			} );

			return waitForDebounce()
				.then( () => {
					expect( panelView.isVisible ).to.be.true;
					expect( editor.model.markers.has( 'mention' ) ).to.be.true;
					expect( mentionsView.items ).to.have.length( 5 );
				} );
=======
			after( () => {
				featureDetection.isUnicodeGroupSupported = originalGroupSupport;
			} );

			it( 'returns a simplified RegExp for browsers not supporting Unicode punctuation groups', () => {
				featureDetection.isUnicodeGroupSupported = false;
				createRegExp( '@', 2 );
				sinon.assert.calledOnce( regExpStub );
				sinon.assert.calledWithExactly( regExpStub, '(?:^|[ \\(\\[{"\'])([@])([_a-zA-ZÀ-ž0-9]{2,})$', 'u' );
			} );

			it( 'returns a ES2018 RegExp for browsers supporting Unicode punctuation groups', () => {
				featureDetection.isUnicodeGroupSupported = true;
				createRegExp( '@', 2 );
				sinon.assert.calledOnce( regExpStub );
				sinon.assert.calledWithExactly( regExpStub, '(?:^|[ \\p{Ps}\\p{Pi}"\'])([@])([_\\p{L}\\p{N}]{2,})$', 'u' );
			} );
>>>>>>> 83830783
		} );

		it( 'should show panel for matched marker at the beginning of paragraph', () => {
			setData( model, '<paragraph>[] foo</paragraph>' );

			model.change( writer => {
				writer.insertText( '@', doc.selection.getFirstPosition() );
			} );

			return waitForDebounce()
				.then( () => {
					expect( panelView.isVisible ).to.be.true;
					expect( editor.model.markers.has( 'mention' ) ).to.be.true;
					expect( mentionsView.items ).to.have.length( 5 );
				} );
		} );

		it( 'should show panel for matched marker after a <softBreak>', () => {
			model.schema.register( 'softBreak', {
				allowWhere: '$text',
				isInline: true
			} );

			editor.conversion.for( 'upcast' )
				.elementToElement( {
					model: 'softBreak',
					view: 'br'
				} );

			editor.conversion.for( 'downcast' )
				.elementToElement( {
					model: 'softBreak',
					view: ( modelElement, viewWriter ) => viewWriter.createEmptyElement( 'br' )
				} );

			setData( model, '<paragraph>abc<softBreak></softBreak>[] foo</paragraph>' );

			model.change( writer => {
				writer.insertText( '@', doc.selection.getFirstPosition() );
			} );

			return waitForDebounce()
				.then( () => {
					expect( panelView.isVisible ).to.be.true;
					expect( editor.model.markers.has( 'mention' ) ).to.be.true;
					expect( mentionsView.items ).to.have.length( 5 );
				} );
		} );

		// Opening parenthesis type characters that should be supported on all environments.
		for ( const character of [ '(', '\'', '"', '[', '{' ] ) {
			testOpeningPunctuationCharacter( character );
		}

		// Excerpt of opening parenthesis type characters that tests ES2018 Unicode property escapes on supported environment.
		for ( const character of [
			// Belongs to Ps (Punctuation, Open) group:
			'〈', '„', '﹛', '｟', '｛',
			// Belongs to Pi (Punctuation, Initial quote) group:
			'«', '‹', '⸌', ' ⸂', '⸠'
		] ) {
			testOpeningPunctuationCharacter( character, !featureDetection.isPunctuationGroupSupported );
		}

		it( 'should not show panel for marker in the middle of other word', () => {
			setData( model, '<paragraph>foo[]</paragraph>' );

			model.change( writer => {
				writer.insertText( '@', doc.selection.getFirstPosition() );
			} );

<<<<<<< HEAD
			return waitForDebounce()
				.then( () => {
					expect( panelView.isVisible ).to.be.false;
					expect( editor.model.markers.has( 'mention' ) ).to.be.false;
				} );
		} );
=======
			// Opening parenthesis type characters that should be supported on all environments.
			for ( const character of [ '(', '\'', '"', '[', '{' ] ) {
				testOpeningPunctuationCharacter( character );
			}

			// Excerpt of opening parenthesis type characters that tests ES2018 Unicode property escapes on supported environment.
			for ( const character of [
				// Belongs to Ps (Punctuation, Open) group:
				'〈', '„', '﹛', '｟', '｛',
				// Belongs to Pi (Punctuation, Initial quote) group:
				'«', '‹', '⸌', ' ⸂', '⸠'
			] ) {
				testOpeningPunctuationCharacter( character, !featureDetection.isUnicodeGroupSupported );
			}
>>>>>>> 83830783

		it( 'should not show panel when selection is inside a mention', () => {
			setData( model, '<paragraph>foo [@Lily] bar</paragraph>' );
			model.change( writer => {
				writer.setAttribute( 'mention', { id: '@Lily', _uid: 1234 }, doc.selection.getFirstRange() );
			} );

			model.change( writer => {
				writer.setSelection( doc.getRoot().getChild( 0 ), 7 );
			} );

			return waitForDebounce()
				.then( () => {
					expect( panelView.isVisible ).to.be.false;
					expect( editor.model.markers.has( 'mention' ) ).to.be.false;
				} );
		} );

		it( 'should not show panel when selection is at the end of a mention', () => {
			setData( model, '<paragraph>foo [@Lily] bar</paragraph>' );
			model.change( writer => {
				writer.setAttribute( 'mention', { id: '@Lily', _uid: 1234 }, doc.selection.getFirstRange() );
			} );

<<<<<<< HEAD
			model.change( writer => {
				writer.setSelection( doc.getRoot().getChild( 0 ), 9 );
			} );

			return waitForDebounce()
				.then( () => {
					expect( panelView.isVisible ).to.be.false;
					expect( editor.model.markers.has( 'mention' ) ).to.be.false;
=======
			it( 'should not show panel when selection is inside a mention', () => {
				setData( model, '<paragraph>foo @Lily bar[]</paragraph>' );

				model.change( writer => {
					const range = writer.createRange(
						writer.createPositionAt( doc.getRoot().getChild( 0 ), 4 ),
						writer.createPositionAt( doc.getRoot().getChild( 0 ), 9 )
					);

					writer.setAttribute( 'mention', { id: '@Lily', _uid: 1234 }, range );
>>>>>>> 83830783
				} );
		} );

<<<<<<< HEAD
		it( 'should not show panel when selection is not collapsed', () => {
			setData( model, '<paragraph>foo []</paragraph>' );

			model.change( writer => {
				writer.insertText( '@', doc.selection.getFirstPosition() );
			} );

			return waitForDebounce()
				.then( () => {
					expect( panelView.isVisible ).to.be.true;
					expect( editor.model.markers.has( 'mention' ) ).to.be.true;

					model.change( () => {
						model.modifySelection( doc.selection, { direction: 'backward', unit: 'character' } );
=======
				return waitForDebounce()
					.then( () => {
						model.change( writer => {
							writer.setSelection( doc.getRoot().getChild( 0 ), 0 );
						} );

						expect( panelView.isVisible ).to.be.false;

						model.change( writer => {
							writer.setSelection( doc.getRoot().getChild( 0 ), 7 );
						} );
					} )
					.then( () => {
						expect( panelView.isVisible ).to.be.false;
						expect( editor.model.markers.has( 'mention' ) ).to.be.false;
>>>>>>> 83830783
					} );
				} )
				.then( waitForDebounce )
				.then( () => {
					expect( panelView.isVisible ).to.be.false;
					expect( editor.model.markers.has( 'mention' ) ).to.be.false;
				} );
		} );

		it( 'should not show panel when selection is changing (non-collapsed)', () => {
			setData( model, '<paragraph>foo []</paragraph>' );

			model.change( writer => {
				writer.insertText( '@', doc.selection.getFirstPosition() );
			} );

<<<<<<< HEAD
			return waitForDebounce()
				.then( () => {
					expect( panelView.isVisible ).to.be.true;
					expect( editor.model.markers.has( 'mention' ) ).to.be.true;

					model.change( () => {
						model.modifySelection( doc.selection, { direction: 'backward', unit: 'character' } );
					} );
				} )
				.then( waitForDebounce )
				.then( () => {
					expect( panelView.isVisible ).to.be.false;
					expect( editor.model.markers.has( 'mention' ) ).to.be.false;
				} )
				.then( () => {
					model.change( () => {
						model.modifySelection( doc.selection, { direction: 'backward', unit: 'character' } );
					} );
				} )
				.then( waitForDebounce )
				.then( () => {
					expect( panelView.isVisible ).to.be.false;
					expect( editor.model.markers.has( 'mention' ) ).to.be.false;
				} );
		} );

		it( 'should not show panel when selection is after existing mention', () => {
			setData( model, '<paragraph>foo [@Lily] bar[]</paragraph>' );
			model.change( writer => {
				writer.setAttribute( 'mention', { id: '@Lily', _uid: 1234 }, doc.selection.getFirstRange() );
			} );

			return waitForDebounce()
				.then( () => {
					expect( panelView.isVisible ).to.be.false;

					model.change( writer => {
						writer.setSelection( doc.getRoot().getChild( 0 ), 8 );
					} );
				} )
				.then( waitForDebounce )
				.then( () => {
					expect( panelView.isVisible ).to.be.false;
=======
			it( 'should not show panel when selection is at the end of a mention', () => {
				setData( model, '<paragraph>foo @Lily bar[]</paragraph>' );

				model.change( writer => {
					const range = writer.createRange(
						writer.createPositionAt( doc.getRoot().getChild( 0 ), 4 ),
						writer.createPositionAt( doc.getRoot().getChild( 0 ), 9 )
					);

					writer.setAttribute( 'mention', { id: '@Lily', _uid: 1234 }, range );
>>>>>>> 83830783
				} );
		} );

<<<<<<< HEAD
		it( 'should not show panel when selection moves inside existing mention', () => {
			setData( model, '<paragraph>foo [@Lily] bar</paragraph>' );

			model.change( writer => {
				writer.setAttribute( 'mention', { id: '@Lily', _uid: 1234 }, doc.selection.getFirstRange() );
			} );

			return waitForDebounce()
				.then( () => {
					model.change( writer => {
						writer.setSelection( doc.getRoot().getChild( 0 ), 9 );
					} );
				} )
				.then( waitForDebounce )
				.then( () => {
					expect( panelView.isVisible ).to.be.false;

					model.change( writer => {
						writer.setSelection( doc.getRoot().getChild( 0 ), 8 );
=======
				return waitForDebounce()
					.then( () => {
						model.change( writer => {
							writer.setSelection( doc.getRoot().getChild( 0 ), 9 );
						} );
					} )
					.then( () => {
						expect( panelView.isVisible ).to.be.false;
						expect( editor.model.markers.has( 'mention' ) ).to.be.false;
>>>>>>> 83830783
					} );
				} )
				.then( waitForDebounce )
				.then( () => {
					expect( panelView.isVisible ).to.be.false;
				} );
		} );

		it( 'should show filtered results for matched text', () => {
			setData( model, '<paragraph>foo []</paragraph>' );

			model.change( writer => {
				writer.insertText( '@', doc.selection.getFirstPosition() );
			} );

			model.change( writer => {
				writer.insertText( 'T', doc.selection.getFirstPosition() );
			} );

			return waitForDebounce()
				.then( () => {
					expect( panelView.isVisible ).to.be.true;
					expect( editor.model.markers.has( 'mention' ) ).to.be.true;
					expect( mentionsView.items ).to.have.length( 1 );
				} );
		} );

		it( 'should focus the first item in panel', () => {
			setData( model, '<paragraph>foo []</paragraph>' );

			model.change( writer => {
				writer.insertText( '@', doc.selection.getFirstPosition() );
			} );

			return waitForDebounce()
				.then( () => {
					const button = mentionsView.items.get( 0 ).children.get( 0 );

					expect( button.isOn ).to.be.true;
				} );
		} );

		it( 'should hide panel if no matched items', () => {
			setData( model, '<paragraph>foo []</paragraph>' );

			model.change( writer => {
				writer.insertText( '@', doc.selection.getFirstPosition() );
			} );

			return waitForDebounce()
				.then( () => expect( panelView.isVisible ).to.be.true )
				.then( () => {
					model.change( writer => {
						writer.insertText( 'x', doc.selection.getFirstPosition() );
					} );
				} )
				.then( waitForDebounce )
				.then( () => {
					expect( panelView.isVisible ).to.be.false;
					expect( editor.model.markers.has( 'mention' ) ).to.be.false;
					expect( mentionsView.items ).to.have.length( 0 );
				} );
		} );

		it( 'should hide panel when text was unmatched', () => {
			setData( model, '<paragraph>foo []</paragraph>' );

			model.change( writer => {
				writer.insertText( '@', doc.selection.getFirstPosition() );
			} );

			return waitForDebounce()
				.then( () => expect( panelView.isVisible ).to.be.true )
				.then( () => {
					model.change( writer => {
						const end = doc.selection.getFirstPosition();
						const start = end.getShiftedBy( -1 );

						writer.remove( writer.createRange( start, end ) );
					} );
				} )
				.then( waitForDebounce )
				.then( () => expect( panelView.isVisible ).to.be.false );
		} );
	} );

	describe( 'asynchronous list with custom trigger', () => {
		beforeEach( () => {
			const issuesNumbers = [ '#100', '#101', '#102', '#103' ];

			return createClassicTestEditor( {
				feeds: [
					{
						marker: '#',
						feed: feedText => {
							return new Promise( resolve => {
								setTimeout( () => {
									resolve( issuesNumbers.filter( number => number.includes( feedText ) ) );
								}, 20 );
							} );
						}
					}
				]
			} );
		} );

<<<<<<< HEAD
		it( 'should show panel for matched marker', () => {
			setData( model, '<paragraph>foo []</paragraph>' );

			model.change( writer => {
				writer.insertText( '#', doc.selection.getFirstPosition() );
			} );

			return waitForDebounce()
				.then( () => {
					expect( panelView.isVisible ).to.be.true;
					expect( editor.model.markers.has( 'mention' ) ).to.be.true;
					expect( mentionsView.items ).to.have.length( 4 );
=======
			it( 'should not show panel when selection moves inside existing mention', () => {
				setData( model, '<paragraph>foo @Lily bar[]</paragraph>' );

				model.change( writer => {
					const range = writer.createRange(
						writer.createPositionAt( doc.getRoot().getChild( 0 ), 4 ),
						writer.createPositionAt( doc.getRoot().getChild( 0 ), 9 )
					);
					writer.setAttribute( 'mention', { id: '@Lily', _uid: 1234 }, range );
>>>>>>> 83830783
				} );
		} );

		it( 'should show filtered results for matched text', () => {
			setData( model, '<paragraph>foo []</paragraph>' );

			model.change( writer => {
				writer.insertText( '#', doc.selection.getFirstPosition() );
			} );

			model.change( writer => {
				writer.insertText( '2', doc.selection.getFirstPosition() );
			} );

			return waitForDebounce()
				.then( () => {
					expect( panelView.isVisible ).to.be.true;
					expect( editor.model.markers.has( 'mention' ) ).to.be.true;
					expect( mentionsView.items ).to.have.length( 1 );
				} );
		} );

		it( 'should hide panel if no matched items', () => {
			setData( model, '<paragraph>foo []</paragraph>' );

			model.change( writer => {
				writer.insertText( '#', doc.selection.getFirstPosition() );
			} );

			return waitForDebounce()
				.then( () => expect( panelView.isVisible ).to.be.true )
				.then( () => {
					model.change( writer => {
						writer.insertText( 'x', doc.selection.getFirstPosition() );
					} );
				} )
				.then( waitForDebounce )
				.then( () => {
					expect( panelView.isVisible ).to.be.false;
					expect( editor.model.markers.has( 'mention' ) ).to.be.false;
					expect( mentionsView.items ).to.have.length( 0 );
				} );
		} );

		it( 'should hide panel when text was unmatched', () => {
			setData( model, '<paragraph>foo []</paragraph>' );

			model.change( writer => {
				writer.insertText( '#', doc.selection.getFirstPosition() );
			} );

			return waitForDebounce()
				.then( () => expect( panelView.isVisible ).to.be.true )
				.then( () => {
					model.change( writer => {
						const end = doc.selection.getFirstPosition();
						const start = end.getShiftedBy( -1 );

						writer.remove( writer.createRange( start, end ) );
					} );
				} )
				.then( waitForDebounce )
				.then( () => expect( panelView.isVisible ).to.be.false );
		} );
	} );

	function testOpeningPunctuationCharacter( character, skip = false ) {
		it( `should show panel for matched marker after a "${ character }" character`, function() {
			if ( skip ) {
				this.skip();
			}

			setData( model, '<paragraph>[] foo</paragraph>' );

			model.change( writer => {
				writer.insertText( character, doc.selection.getFirstPosition() );
			} );

			model.change( writer => {
				writer.insertText( '@', doc.selection.getFirstPosition() );
			} );

			return waitForDebounce()
				.then( () => {
					expect( panelView.isVisible, 'panel is visible' ).to.be.true;
					expect( editor.model.markers.has( 'mention' ), 'marker is inserted' ).to.be.true;
					expect( mentionsView.items ).to.have.length( 5 );
				} );
		} );
	}
} );

describe( 'panel behavior', () => {
	it( 'should close the opened panel on esc', () => {
		return createClassicTestEditor( staticConfig )
			.then( () => {
				setData( model, '<paragraph>foo []</paragraph>' );

				model.change( writer => {
					writer.insertText( '@', doc.selection.getFirstPosition() );
				} );
			} )
			.then( waitForDebounce )
			.then( () => {
				expect( panelView.isVisible ).to.be.true;
				expect( editor.model.markers.has( 'mention' ) ).to.be.true;

				fireKeyDownEvent( {
					keyCode: keyCodes.esc,
					preventDefault: sinon.spy(),
					stopPropagation: sinon.spy()
				} );

				expect( panelView.isVisible ).to.be.false;
				expect( editor.model.markers.has( 'mention' ) ).to.be.false;
			} );
	} );

	it( 'should close the opened panel when click outside the panel', () => {
		return createClassicTestEditor( staticConfig )
			.then( () => {
				setData( model, '<paragraph>foo []</paragraph>' );

				model.change( writer => {
					writer.insertText( '@', doc.selection.getFirstPosition() );
				} );
			} )
			.then( waitForDebounce )
			.then( () => {
				expect( panelView.isVisible ).to.be.true;
				expect( editor.model.markers.has( 'mention' ) ).to.be.true;

				document.body.dispatchEvent( new Event( 'mousedown', { bubbles: true } ) );

<<<<<<< HEAD
				expect( panelView.isVisible ).to.be.false;
				expect( editor.model.markers.has( 'mention' ) ).to.be.false;
=======
		describe( 'unicode', () => {
			beforeEach( () => {
				return createClassicTestEditor( {
					feeds: [
						{
							// Always return 5 items
							feed: [ '@תַפּוּחַ', '@אַגָס', '@apple', '@pear' ],
							marker: '@'
						}
					]
				} );
			} );

			it( 'should open panel for unicode character ב', function() {
				if ( !featureDetection.isUnicodeGroupSupported ) {
					this.skip();
				}

				setData( model, '<paragraph>foo []</paragraph>' );

				model.change( writer => {
					writer.insertText( '@ס', doc.selection.getFirstPosition() );
				} );

				return waitForDebounce()
					.then( () => {
						expect( panelView.isVisible, 'panel is visible' ).to.be.true;
						expect( editor.model.markers.has( 'mention' ), 'marker is inserted' ).to.be.true;
						expect( mentionsView.items ).to.have.length( 1 );
					} );
			} );
		} );

		describe( 'asynchronous list with custom trigger', () => {
			beforeEach( () => {
				const issuesNumbers = [ '#100', '#101', '#102', '#103' ];

				return createClassicTestEditor( {
					feeds: [
						{
							marker: '#',
							feed: feedText => {
								return new Promise( resolve => {
									setTimeout( () => {
										resolve( issuesNumbers.filter( number => number.includes( feedText ) ) );
									}, 20 );
								} );
							}
						}
					]
				} );
>>>>>>> 83830783
			} );
	} );

	it( 'should hide the panel on selection change', () => {
		return createClassicTestEditor( staticConfig )
			.then( () => {
				setData( model, '<paragraph>foo []</paragraph>' );

				model.change( writer => {
					writer.insertText( '@', doc.selection.getFirstPosition() );
				} );
			} )
			.then( waitForDebounce )
			.then( () => {
				expect( panelView.isVisible ).to.be.true;
				expect( editor.model.markers.has( 'mention' ) ).to.be.true;

				model.change( writer => {
					// Place position at the beginning of a paragraph.
					writer.setSelection( doc.getRoot().getChild( 0 ), 0 );
				} );

				expect( panelView.isVisible ).to.be.false;
				expect( mentionsView.position ).to.be.undefined;
				expect( editor.model.markers.has( 'mention' ) ).to.be.false;
			} );
	} );

	it( 'should hide the panel on selection change triggered by mouse click', () => {
		return createClassicTestEditor( staticConfig )
			.then( () => {
				setData( model, '<paragraph>foo []</paragraph>' );

				model.change( writer => {
					writer.insertText( '@', doc.selection.getFirstPosition() );
				} );
			} )
			.then( waitForDebounce )
			.then( () => {
				expect( panelView.isVisible ).to.be.true;
				expect( editor.model.markers.has( 'mention' ) ).to.be.true;

				// This happens when user clicks outside the panel view and selection is changed.
				// Two panel closing mechanisms are run:
				// - clickOutsideHandler
				// - unmatched text in text watcher
				// which may fail when trying to remove mention marker twice.
				document.body.dispatchEvent( new Event( 'mousedown', { bubbles: true } ) );
				model.change( writer => {
					// Place position at the beginning of a paragraph.
					writer.setSelection( doc.getRoot().getChild( 0 ), 0 );
				} );

				expect( panelView.isVisible ).to.be.false;
				expect( mentionsView.position ).to.be.undefined;
				expect( editor.model.markers.has( 'mention' ) ).to.be.false;
			} );
	} );

	describe( 'default list item', () => {
		// Create map of expected feed items as objects as they will be stored internally.
		const feedItems = staticConfig.feeds[ 0 ].feed.map( text => ( { text: `${ text }`, id: `${ text }` } ) );

		beforeEach( () => {
			return createClassicTestEditor( staticConfig );
		} );

		describe( 'on arrows', () => {
			it( 'should cycle down on arrow down', () => {
				setData( model, '<paragraph>foo []</paragraph>' );

				model.change( writer => {
					writer.insertText( '@', doc.selection.getFirstPosition() );
				} );

				return waitForDebounce()
					.then( () => {
						expectChildViewsIsOnState( [ true, false, false, false, false ] );

						const keyEvtData = {
							keyCode: keyCodes.arrowdown,
							preventDefault: sinon.spy(),
							stopPropagation: sinon.spy()
						};

						fireKeyDownEvent( keyEvtData );
						expectChildViewsIsOnState( [ false, true, false, false, false ] );

						fireKeyDownEvent( keyEvtData );
						expectChildViewsIsOnState( [ false, false, true, false, false ] );

						fireKeyDownEvent( keyEvtData );
						expectChildViewsIsOnState( [ false, false, false, true, false ] );

						fireKeyDownEvent( keyEvtData );
						expectChildViewsIsOnState( [ false, false, false, false, true ] );

						fireKeyDownEvent( keyEvtData );
						expectChildViewsIsOnState( [ true, false, false, false, false ] );
					} );
			} );

			it( 'should cycle up on arrow up', () => {
				setData( model, '<paragraph>foo []</paragraph>' );

				model.change( writer => {
					writer.insertText( '@', doc.selection.getFirstPosition() );
				} );

				return waitForDebounce()
					.then( () => {
						expectChildViewsIsOnState( [ true, false, false, false, false ] );

						const keyEvtData = {
							keyCode: keyCodes.arrowup,
							preventDefault: sinon.spy(),
							stopPropagation: sinon.spy()
						};

						fireKeyDownEvent( keyEvtData );
						expectChildViewsIsOnState( [ false, false, false, false, true ] );

						fireKeyDownEvent( keyEvtData );
						expectChildViewsIsOnState( [ false, false, false, true, false ] );

						fireKeyDownEvent( keyEvtData );
						expectChildViewsIsOnState( [ false, false, true, false, false ] );

						fireKeyDownEvent( keyEvtData );
						expectChildViewsIsOnState( [ false, true, false, false, false ] );

						fireKeyDownEvent( keyEvtData );
						expectChildViewsIsOnState( [ true, false, false, false, false ] );
					} );
			} );

			it( 'should not cycle with only one item in the list', () => {
				setData( model, '<paragraph>foo []</paragraph>' );

				const keyDownEvtData = {
					keyCode: keyCodes.arrowdown,
					preventDefault: sinon.spy(),
					stopPropagation: sinon.spy()
				};

				const keyUpEvtData = {
					keyCode: keyCodes.arrowdown,
					preventDefault: sinon.spy(),
					stopPropagation: sinon.spy()
				};

				model.change( writer => {
					writer.insertText( '@T', doc.selection.getFirstPosition() );
				} );

				return waitForDebounce()
					.then( () => {
						expectChildViewsIsOnState( [ true ] );

						fireKeyDownEvent( keyDownEvtData );

						expectChildViewsIsOnState( [ true ] );

						fireKeyDownEvent( keyUpEvtData );

						expectChildViewsIsOnState( [ true ] );
					} );
			} );
		} );

		describe( 'on "execute" keys', () => {
			testExecuteKey( 'enter', keyCodes.enter, feedItems );

			testExecuteKey( 'tab', keyCodes.tab, feedItems );

			testExecuteKey( 'space', keyCodes.space, feedItems );
		} );
	} );

	describe( 'default list item with custom feed', () => {
		const issues = [
			{ id: '@Ted' },
			{ id: '@Barney' },
			{ id: '@Robin' },
			{ id: '@Lily' },
			{ id: '@Marshal' }
		];

		beforeEach( () => {
			return createClassicTestEditor( {
				feeds: [
					{
						marker: '@',
						feed: feedText => issues.filter( issue => issue.id.includes( feedText ) )
					}
				]
			} );
		} );

		it( 'should show panel for matched marker', () => {
			setData( model, '<paragraph>foo []</paragraph>' );

			model.change( writer => {
				writer.insertText( '@', doc.selection.getFirstPosition() );
			} );

			return waitForDebounce()
				.then( () => {
					expect( panelView.isVisible ).to.be.true;
					expect( editor.model.markers.has( 'mention' ) ).to.be.true;
					expect( mentionsView.items ).to.have.length( 5 );
				} );
		} );
	} );

	describe( 'custom list item (string)', () => {
		const issues = [
			{ id: '@1002', title: 'Some bug in editor.' },
			{ id: '@1003', title: 'Introduce this feature.' },
			{ id: '@1004', title: 'Missing docs.' },
			{ id: '@1005', title: 'Another bug.' },
			{ id: '@1006', title: 'More bugs' }
		];

		beforeEach( () => {
			return createClassicTestEditor( {
				feeds: [
					{
						marker: '@',
						feed: issues,
						itemRenderer: item => item.title
					}
				]
			} );
		} );

		it( 'should show panel for matched marker', () => {
			setData( model, '<paragraph>foo []</paragraph>' );

			model.change( writer => {
				writer.insertText( '@', doc.selection.getFirstPosition() );
			} );

			return waitForDebounce()
				.then( () => {
					expect( panelView.isVisible ).to.be.true;
					expect( editor.model.markers.has( 'mention' ) ).to.be.true;
					expect( mentionsView.items ).to.have.length( 5 );
				} );
		} );

		describe( 'keys', () => {
			describe( 'on arrows', () => {
				it( 'should cycle down on arrow down', () => {
					setData( model, '<paragraph>foo []</paragraph>' );

					model.change( writer => {
						writer.insertText( '@', doc.selection.getFirstPosition() );
					} );

					return waitForDebounce()
						.then( () => {
							expectChildViewsIsOnState( [ true, false, false, false, false ] );

							const keyEvtData = {
								keyCode: keyCodes.arrowdown,
								preventDefault: sinon.spy(),
								stopPropagation: sinon.spy()
							};

							fireKeyDownEvent( keyEvtData );
							expectChildViewsIsOnState( [ false, true, false, false, false ] );

							fireKeyDownEvent( keyEvtData );
							expectChildViewsIsOnState( [ false, false, true, false, false ] );

							fireKeyDownEvent( keyEvtData );
							expectChildViewsIsOnState( [ false, false, false, true, false ] );

							fireKeyDownEvent( keyEvtData );
							expectChildViewsIsOnState( [ false, false, false, false, true ] );

							fireKeyDownEvent( keyEvtData );
							expectChildViewsIsOnState( [ true, false, false, false, false ] );
						} );
				} );

				it( 'should cycle up on arrow up', () => {
					setData( model, '<paragraph>foo []</paragraph>' );

					model.change( writer => {
						writer.insertText( '@', doc.selection.getFirstPosition() );
					} );

					return waitForDebounce()
						.then( () => {
							expectChildViewsIsOnState( [ true, false, false, false, false ] );

							const keyEvtData = {
								keyCode: keyCodes.arrowup,
								preventDefault: sinon.spy(),
								stopPropagation: sinon.spy()
							};

							fireKeyDownEvent( keyEvtData );
							expectChildViewsIsOnState( [ false, false, false, false, true ] );

							fireKeyDownEvent( keyEvtData );
							expectChildViewsIsOnState( [ false, false, false, true, false ] );

							fireKeyDownEvent( keyEvtData );
							expectChildViewsIsOnState( [ false, false, true, false, false ] );

							fireKeyDownEvent( keyEvtData );
							expectChildViewsIsOnState( [ false, true, false, false, false ] );

							fireKeyDownEvent( keyEvtData );
							expectChildViewsIsOnState( [ true, false, false, false, false ] );
						} );
				} );
			} );

			describe( 'on "execute" keys', () => {
				testExecuteKey( 'enter', keyCodes.enter, issues );

				testExecuteKey( 'tab', keyCodes.tab, issues );

				testExecuteKey( 'space', keyCodes.space, issues );
			} );
		} );
	} );

	describe( 'custom list item (DOM Element)', () => {
		const issues = [
			{ id: '@1002', title: 'Some bug in editor.' },
			{ id: '@1003', title: 'Introduce this feature.' },
			{ id: '@1004', title: 'Missing docs.' },
			{ id: '@1005', title: 'Another bug.' },
			{ id: '@1006', title: 'More bugs' }
		];

		beforeEach( () => {
			return createClassicTestEditor( {
				feeds: [
					{
						marker: '@',
						feed: feedText => {
							return Promise.resolve( issues.filter( issue => issue.id.includes( feedText ) ) );
						},
						itemRenderer: item => {
							const span = global.document.createElementNS( 'http://www.w3.org/1999/xhtml', 'span' );

							span.innerHTML = `<span id="issue-${ item.id.slice( 1 ) }">@${ item.title }</span>`;

							return span;
						}
					}
				]
			} );
		} );

		it( 'should show panel for matched marker', () => {
			setData( model, '<paragraph>foo []</paragraph>' );

			model.change( writer => {
				writer.insertText( '@', doc.selection.getFirstPosition() );
			} );

			return waitForDebounce()
				.then( () => {
					expect( panelView.isVisible ).to.be.true;
					expect( editor.model.markers.has( 'mention' ) ).to.be.true;
					expect( mentionsView.items ).to.have.length( 5 );
				} );
		} );

		describe( 'keys', () => {
			describe( 'on arrows', () => {
				it( 'should cycle down on arrow down', () => {
					setData( model, '<paragraph>foo []</paragraph>' );

					model.change( writer => {
						writer.insertText( '@', doc.selection.getFirstPosition() );
					} );

					return waitForDebounce()
						.then( () => {
							expectChildViewsIsOnState( [ true, false, false, false, false ] );

							const keyEvtData = {
								keyCode: keyCodes.arrowdown,
								preventDefault: sinon.spy(),
								stopPropagation: sinon.spy()
							};

							fireKeyDownEvent( keyEvtData );
							expectChildViewsIsOnState( [ false, true, false, false, false ] );

							fireKeyDownEvent( keyEvtData );
							expectChildViewsIsOnState( [ false, false, true, false, false ] );

							fireKeyDownEvent( keyEvtData );
							expectChildViewsIsOnState( [ false, false, false, true, false ] );

							fireKeyDownEvent( keyEvtData );
							expectChildViewsIsOnState( [ false, false, false, false, true ] );

							fireKeyDownEvent( keyEvtData );
							expectChildViewsIsOnState( [ true, false, false, false, false ] );
						} );
				} );

				it( 'should cycle up on arrow up', () => {
					setData( model, '<paragraph>foo []</paragraph>' );

					model.change( writer => {
						writer.insertText( '@', doc.selection.getFirstPosition() );
					} );

					return waitForDebounce()
						.then( () => {
							expectChildViewsIsOnState( [ true, false, false, false, false ] );

							const keyEvtData = {
								keyCode: keyCodes.arrowup,
								preventDefault: sinon.spy(),
								stopPropagation: sinon.spy()
							};

							fireKeyDownEvent( keyEvtData );
							expectChildViewsIsOnState( [ false, false, false, false, true ] );

							fireKeyDownEvent( keyEvtData );
							expectChildViewsIsOnState( [ false, false, false, true, false ] );

							fireKeyDownEvent( keyEvtData );
							expectChildViewsIsOnState( [ false, false, true, false, false ] );

							fireKeyDownEvent( keyEvtData );
							expectChildViewsIsOnState( [ false, true, false, false, false ] );

							fireKeyDownEvent( keyEvtData );
							expectChildViewsIsOnState( [ true, false, false, false, false ] );
						} );
				} );
			} );

			describe( 'on "execute" keys', () => {
				testExecuteKey( 'enter', keyCodes.enter, issues );

				testExecuteKey( 'tab', keyCodes.tab, issues );

				testExecuteKey( 'space', keyCodes.space, issues );
			} );

			describe( 'mouse', () => {
				it( 'should execute selected button on mouse click', () => {
					setData( model, '<paragraph>foo []</paragraph>' );

					model.change( writer => {
						writer.insertText( '@', doc.selection.getFirstPosition() );
					} );

					const command = editor.commands.get( 'mention' );
					const spy = testUtils.sinon.spy( command, 'execute' );

					return waitForDebounce()
						.then( () => {
							expectChildViewsIsOnState( [ true, false, false, false, false ] );

							const element = panelView.element.querySelector( '#issue-1004' );
							element.dispatchEvent( new Event( 'click', { bubbles: true } ) );

							sinon.assert.calledOnce( spy );

							const commandOptions = spy.getCall( 0 ).args[ 0 ];

							const item = issues[ 2 ];

							expect( commandOptions ).to.have.property( 'mention' ).that.deep.equal( item );
							expect( commandOptions ).to.have.property( 'marker', '@' );
							expect( commandOptions ).to.have.property( 'range' );

							const start = model.createPositionAt( doc.getRoot().getChild( 0 ), 4 );
							const expectedRange = model.createRange( start, start.getShiftedBy( 1 ) );

							expect( commandOptions.range.isEqual( expectedRange ) ).to.be.true;
						} );
				} );
			} );
		} );
	} );

	describe( 'multiple feeds configuration', () => {
		beforeEach( () => {
			return createClassicTestEditor( {
				feeds: [
					{
						marker: '@',
						feed: [ '@a1', '@a2', '@a3' ]
					},
					{
						marker: '$',
						feed: [ '$a1', '$a2', '$a3', '$a4', '$a5' ]
					}
				]
			} );
		} );

		it( 'should show panel for matched marker', () => {
			setData( model, '<paragraph>foo []</paragraph>' );

			model.change( writer => {
				writer.insertText( '@', doc.selection.getFirstPosition() );
			} );

			return waitForDebounce()
				.then( () => {
					expect( panelView.isVisible ).to.be.true;
					expect( editor.model.markers.has( 'mention' ) ).to.be.true;
					expect( mentionsView.items ).to.have.length( 3 );

					mentionsView.items.get( 0 ).children.get( 0 ).fire( 'execute' );
				} )
				.then( waitForDebounce )
				.then( () => {
					expect( panelView.isVisible ).to.be.false;
					expect( editor.model.markers.has( 'mention' ) ).to.be.false;

					model.change( writer => {
						writer.insertText( '$', doc.selection.getFirstPosition() );
					} );
				} )
				.then( waitForDebounce )
				.then( () => {
					expect( panelView.isVisible ).to.be.true;
					expect( editor.model.markers.has( 'mention' ) ).to.be.true;
					expect( mentionsView.items ).to.have.length( 5 );

					mentionsView.items.get( 0 ).children.get( 0 ).fire( 'execute' );
				} )
				.then( waitForDebounce )
				.then( () => {
					expect( panelView.isVisible ).to.be.false;
					expect( editor.model.markers.has( 'mention' ) ).to.be.false;

					model.change( writer => {
						writer.insertText( '@', doc.selection.getFirstPosition() );
					} );
				} )
				.then( waitForDebounce )
				.then( () => {
					expect( panelView.isVisible ).to.be.true;
					expect( editor.model.markers.has( 'mention' ) ).to.be.true;

					expect( mentionsView.items ).to.have.length( 3 );
				} );
		} );
	} );

	function testExecuteKey( name, keyCode, feedItems ) {
		it( 'should execute selected button on ' + name, () => {
			setData( model, '<paragraph>foo []</paragraph>' );

			model.change( writer => {
				writer.insertText( '@', doc.selection.getFirstPosition() );
			} );

			const command = editor.commands.get( 'mention' );
			const spy = testUtils.sinon.spy( command, 'execute' );

			return waitForDebounce()
				.then( () => {
					expectChildViewsIsOnState( [ true, false, false, false, false ] );

					fireKeyDownEvent( {
						keyCode: keyCodes.arrowup,
						preventDefault: sinon.spy(),
						stopPropagation: sinon.spy()
					} );

					expectChildViewsIsOnState( [ false, false, false, false, true ] );

					fireKeyDownEvent( {
						keyCode,
						preventDefault: sinon.spy(),
						stopPropagation: sinon.spy()
					} );

					sinon.assert.calledOnce( spy );

					assertCommandOptions( spy.getCall( 0 ).args[ 0 ], '@', feedItems[ 4 ] );

					const start = model.createPositionAt( doc.getRoot().getChild( 0 ), 4 );
					const expectedRange = model.createRange( start, start.getShiftedBy( 1 ) );

					expect( spy.getCall( 0 ).args[ 0 ].range.isEqual( expectedRange ) ).to.be.true;
				} );
		} );

		it( 'should do nothing if panel is not visible on ' + name, () => {
			setData( model, '<paragraph>foo []</paragraph>' );

			model.change( writer => {
				writer.insertText( '@', doc.selection.getFirstPosition() );
			} );

			const command = editor.commands.get( 'mention' );
			const spy = testUtils.sinon.spy( command, 'execute' );

			return waitForDebounce()
				.then( () => {
					expect( panelView.isVisible ).to.be.true;
					expect( editor.model.markers.has( 'mention' ) ).to.be.true;

					fireKeyDownEvent( {
						keyCode: keyCodes.esc,
						preventDefault: sinon.spy(),
						stopPropagation: sinon.spy()
					} );

					expect( panelView.isVisible ).to.be.false;
					expect( editor.model.markers.has( 'mention' ) ).to.be.false;

					fireKeyDownEvent( {
						keyCode,
						preventDefault: sinon.spy(),
						stopPropagation: sinon.spy()
					} );

					sinon.assert.notCalled( spy );

					expect( panelView.isVisible ).to.be.false;
					expect( editor.model.markers.has( 'mention' ) ).to.be.false;
				} );
		} );
	}
} );

describe( 'execute', () => {
	beforeEach( () => createClassicTestEditor( staticConfig ) );

	it( 'should call the mention command with proper options', () => {
		setData( model, '<paragraph>foo []</paragraph>' );

		model.change( writer => {
			writer.insertText( '@', doc.selection.getFirstPosition() );
		} );

		const command = editor.commands.get( 'mention' );
		const spy = testUtils.sinon.spy( command, 'execute' );

		return waitForDebounce()
			.then( () => {
				mentionsView.items.get( 0 ).children.get( 0 ).fire( 'execute' );

				sinon.assert.calledOnce( spy );

				const commandOptions = spy.getCall( 0 ).args[ 0 ];

				assertCommandOptions( commandOptions, '@', { id: '@Barney', text: '@Barney' } );

				const start = model.createPositionAt( doc.getRoot().getChild( 0 ), 4 );
				const expectedRange = model.createRange( start, start.getShiftedBy( 1 ) );

				expect( commandOptions.range.isEqual( expectedRange ) ).to.be.true;
			} );
	} );

	it( 'should hide panel on execute', () => {
		setData( model, '<paragraph>foo []</paragraph>' );

		model.change( writer => {
			writer.insertText( '@', doc.selection.getFirstPosition() );
		} );

		return waitForDebounce()
			.then( () => {
				mentionsView.items.get( 0 ).children.get( 0 ).fire( 'execute' );

				expect( panelView.isVisible ).to.be.false;
				expect( editor.model.markers.has( 'mention' ) ).to.be.false;
			} );
	} );

	it( 'should focus view after command execution', () => {
		const focusSpy = testUtils.sinon.spy( editor.editing.view, 'focus' );

		setData( model, '<paragraph>foo []</paragraph>' );

		model.change( writer => {
			writer.insertText( '@', doc.selection.getFirstPosition() );
		} );

		return waitForDebounce()
			.then( () => {
				mentionsView.items.get( 0 ).children.get( 0 ).fire( 'execute' );

				sinon.assert.calledOnce( focusSpy );
			} );
	} );
} );

function createClassicTestEditor( mentionConfig ) {
	return ClassicTestEditor
		.create( editorElement, {
			plugins: [ Paragraph, MentionEditing, MentionUI ],
			mention: mentionConfig
		} )
		.then( newEditor => {
			editor = newEditor;
			model = editor.model;
			doc = model.document;
			editingView = editor.editing.view;
			mentionUI = editor.plugins.get( MentionUI );
			panelView = editor.plugins.get( ContextualBalloon ).view;
			mentionsView = mentionUI._mentionsView;
		} );
}

function waitForDebounce() {
	return new Promise( resolve => {
		setTimeout( () => {
			resolve();
		}, 50 );
	} );
}

function fireKeyDownEvent( options ) {
	const eventInfo = new EventInfo( editingView.document, 'keydown' );
	const eventData = new DomEventData( editingView.document, {
		target: document.body
	}, options );

	editingView.document.fire( eventInfo, eventData );
}

function stubSelectionRects( rects ) {
	const originalViewRangeToDom = editingView.domConverter.viewRangeToDom;

	// Mock selection rect.
	sinon.stub( editingView.domConverter, 'viewRangeToDom' ).callsFake( ( ...args ) => {
		const domRange = originalViewRangeToDom.apply( editingView.domConverter, args );

		sinon.stub( domRange, 'getClientRects' )
			.returns( rects );

		return domRange;
	} );
}

function expectChildViewsIsOnState( expectedState ) {
	const childViews = [ ...mentionsView.items ].map( item => item.children.get( 0 ) );

	expect( childViews.map( child => child.isOn ) ).to.deep.equal( expectedState );
}

function assertCommandOptions( commandOptions, marker, item ) {
	expect( commandOptions ).to.have.property( 'marker', marker );
	expect( commandOptions ).to.have.property( 'range' );
	expect( commandOptions ).to.have.property( 'mention' );

	const mentionForCommand = commandOptions.mention;

	for ( const key of Object.keys( item ) ) {
		expect( mentionForCommand[ key ] ).to.equal( item[ key ] );
	}
}
} );<|MERGE_RESOLUTION|>--- conflicted
+++ resolved
@@ -14,7 +14,6 @@
 import { setData } from '@ckeditor/ckeditor5-engine/src/dev-utils/model';
 import DomEventData from '@ckeditor/ckeditor5-engine/src/view/observer/domeventdata';
 import EventInfo from '@ckeditor/ckeditor5-utils/src/eventinfo';
-
 import ContextualBalloon from '@ckeditor/ckeditor5-ui/src/panel/balloon/contextualballoon';
 import env from '@ckeditor/ckeditor5-utils/src/env';
 
@@ -22,6 +21,7 @@
 import featureDetection from '../src/featuredetection';
 import MentionEditing from '../src/mentionediting';
 import MentionsView from '../src/ui/mentionsview';
+import { assertCKEditorError } from '@ckeditor/ckeditor5-utils/tests/_utils/utils';
 
 describe( 'MentionUI', () => {
 	let editor, model, doc, editingView, mentionUI, editorElement, mentionsView, panelView;
@@ -66,285 +66,96 @@
 
 	describe( 'init()', () => {
 		it( 'should throw if marker was not provided for feed', () => {
-			return createClassicTestEditor( { feeds: [ { feed: [ 'a' ] } ] } )
-				.then( () => { throw new Error( 'it should throw an error' ) } )
-				.catch( error => {
-					assertCKEditorError( error, /mentionconfig-incorrect-marker/, null );
-				} );
+			return createClassicTestEditor( { feeds: [ { feed: [ 'a' ] } ] } ).catch( error => {
+				assertCKEditorError( error, /mentionconfig-incorrect-marker/, editor );
+			} );
 		} );
 
 		it( 'should throw if marker is empty string', () => {
-			return createClassicTestEditor( { feeds: [ { marker: '', feed: [ 'a' ] } ] } )
-				.then( () => { throw new Error( 'it should throw an error' ) } )
-				.catch( error => {
-					assertCKEditorError( error, /mentionconfig-incorrect-marker/, null );
-				} );
+			return createClassicTestEditor( { feeds: [ { marker: '', feed: [ 'a' ] } ] } ).catch( error => {
+				assertCKEditorError( error, /mentionconfig-incorrect-marker/, editor );
+			} );
+		} );
+
+		it( 'should throw if marker is longer then 1 character', () => {
+			return createClassicTestEditor( { feeds: [ { marker: '$$', feed: [ 'a' ] } ] } ).catch( error => {
+				assertCKEditorError( error, /mentionconfig-incorrect-marker/, editor );
+			} );
 		} );
 	} );
 
-	it( 'should throw if marker is longer then 1 character', () => {
-		return createClassicTestEditor( { feeds: [ { marker: '$$', feed: [ 'a' ] } ] } )
-			.then( () => { throw new Error( 'it should throw an error' ) } )
-			.catch( error => {
-				assertCKEditorError( error, /mentionconfig-incorrect-marker/, null );
-			} );
+	describe( 'pluginName', () => {
+		it( 'should return plugin by its name', () => {
+			return createClassicTestEditor().then( () => {
+				expect( editor.plugins.get( 'MentionUI' ) ).to.equal( mentionUI );
+			} );
+		} );
 	} );
-} );
-
-describe( 'pluginName', () => {
-	it( 'should return plugin by its name', () => {
-		return createClassicTestEditor().then( () => {
-			expect( editor.plugins.get( 'MentionUI' ) ).to.equal( mentionUI );
+
+	describe( 'contextual balloon', () => {
+		let balloonAddSpy;
+
+		beforeEach( () => {
+			return createClassicTestEditor( staticConfig )
+				.then( () => {
+					setData( model, '<paragraph>foo []</paragraph>' );
+					const contextualBalloon = editor.plugins.get( ContextualBalloon );
+
+					balloonAddSpy = sinon.spy( contextualBalloon, 'add' );
+
+					model.change( writer => {
+						writer.insertText( '@', doc.selection.getFirstPosition() );
+					} );
+				} )
+				.then( waitForDebounce );
+		} );
+
+		it( 'should disable arrow', () => {
+			sinon.assert.calledOnce( balloonAddSpy );
+			sinon.assert.calledWithExactly( balloonAddSpy, sinon.match( data => data.singleViewMode ) );
+			expect( panelView.isVisible ).to.be.true;
+			expect( panelView.withArrow ).to.be.false;
+		} );
+
+		it( 'should add MentionView to a panel', () => {
+			expect( editor.plugins.get( ContextualBalloon ).visibleView ).to.be.instanceof( MentionsView );
 		} );
 	} );
-} );
-
-describe( 'contextual balloon', () => {
-	let balloonAddSpy;
-
-	beforeEach( () => {
-		return createClassicTestEditor( staticConfig )
-			.then( () => {
-				setData( model, '<paragraph>foo []</paragraph>' );
-				const contextualBalloon = editor.plugins.get( ContextualBalloon );
-
-				balloonAddSpy = sinon.spy( contextualBalloon, 'add' );
-
-				model.change( writer => {
-					writer.insertText( '@', doc.selection.getFirstPosition() );
-				} );
-			} )
-			.then( waitForDebounce );
-	} );
-
-	it( 'should disable arrow', () => {
-		sinon.assert.calledOnce( balloonAddSpy );
-		sinon.assert.calledWithExactly( balloonAddSpy, sinon.match( data => data.singleViewMode ) );
-		expect( panelView.isVisible ).to.be.true;
-		expect( panelView.withArrow ).to.be.false;
-	} );
-
-	it( 'should add MentionView to a panel', () => {
-		expect( editor.plugins.get( ContextualBalloon ).visibleView ).to.be.instanceof( MentionsView );
-	} );
-} );
-
-describe( 'position', () => {
-	let pinSpy;
-
-	const caretRect = {
-		bottom: 118,
-		height: 18,
-		left: 500,
-		right: 501,
-		top: 100,
-		width: 1
-	};
-
-	const balloonRect = {
-		bottom: 150,
-		height: 150,
-		left: 0,
-		right: 200,
-		top: 0,
-		width: 200
-	};
-
-	beforeEach( () => {
-		return createClassicTestEditor( staticConfig ).then( () => {
-			pinSpy = sinon.spy( panelView, 'pin' );
-		} );
-	} );
-
-	it( 'should properly calculate position data', () => {
-		const editableElement = editingView.document.selection.editableElement;
-
-		setData( model, '<paragraph>foo []</paragraph>' );
-		stubSelectionRects( [ caretRect ] );
-
-		expect( editor.model.markers.has( 'mention' ) ).to.be.false;
-
-		model.change( writer => {
-			writer.insertText( '@', doc.selection.getFirstPosition() );
-		} );
-
-		return waitForDebounce()
-			.then( () => {
-				const pinArgument = pinSpy.firstCall.args[ 0 ];
-				const { target, positions, limiter, fitInViewport } = pinArgument;
-
-				expect( positions ).to.have.length( 4 );
-
-				// Mention UI should set limiter to the editable area.
-				expect( limiter() ).to.equal( editingView.domConverter.mapViewToDom( editableElement ) );
-				expect( fitInViewport ).to.be.undefined;
-
-				expect( editor.model.markers.has( 'mention' ) ).to.be.true;
-				const mentionMarker = editor.model.markers.get( 'mention' );
-				const focus = doc.selection.focus;
-				const expectedRange = editor.model.createRange( focus.getShiftedBy( -1 ), focus );
-
-				// It should create a model marker for matcher marker character ('@').
-				expect( expectedRange.isEqual( mentionMarker.getRange() ) ).to.be.true;
-
-				const toViewRangeSpy = sinon.spy( editor.editing.mapper, 'toViewRange' );
-
-				expect( target() ).to.deep.equal( caretRect );
-
-				sinon.assert.calledOnce( toViewRangeSpy );
-				const range = toViewRangeSpy.firstCall.args[ 0 ];
-
-				expect( mentionMarker.getRange().isEqual( range ), 'Should position to mention marker.' );
-
-				const caretSouthEast = positions[ 0 ];
-				const caretSouthWest = positions[ 1 ];
-				const caretNorthEast = positions[ 2 ];
-				const caretNorthWest = positions[ 3 ];
-
-				expect( caretSouthEast( caretRect, balloonRect ) ).to.deep.equal( {
-					left: 501,
-					name: 'caret_se',
-					top: 121
-				} );
-
-				expect( caretSouthWest( caretRect, balloonRect ) ).to.deep.equal( {
-					left: 301,
-					name: 'caret_sw',
-					top: 121
-				} );
-
-				expect( caretNorthEast( caretRect, balloonRect ) ).to.deep.equal( {
-					left: 501,
-					name: 'caret_ne',
-					top: -53
-				} );
-
-				expect( caretNorthWest( caretRect, balloonRect ) ).to.deep.equal( {
-					left: 301,
-					name: 'caret_nw',
-					top: -53
-				} );
-			} );
-	} );
-
-	it( 'should re-calculate position on typing and stay on selected position', () => {
-		setData( model, '<paragraph>foo []</paragraph>' );
-		stubSelectionRects( [ caretRect ] );
-
-		model.change( writer => {
-			writer.insertText( '@', doc.selection.getFirstPosition() );
-		} );
-
-		let positionAfterFirstShow;
-
-		return waitForDebounce()
-			.then( () => {
-				sinon.assert.calledOnce( pinSpy );
-
-				const pinArgument = pinSpy.firstCall.args[ 0 ];
-				const { positions } = pinArgument;
-
-				expect( positions ).to.have.length( 4 );
-
-				positionAfterFirstShow = mentionsView.position;
-
-				model.change( writer => {
-					writer.insertText( 't', doc.selection.getFirstPosition() );
-				} );
-			} )
-			.then( waitForDebounce )
-			.then( () => {
-				sinon.assert.calledTwice( pinSpy );
-
-				const pinArgument = pinSpy.secondCall.args[ 0 ];
-				const { positions } = pinArgument;
-
-				expect( positions, 'should reuse first matched position' ).to.have.length( 1 );
-				expect( positions[ 0 ].name ).to.equal( positionAfterFirstShow );
-			} );
-	} );
-
-	it( 'does not fail if selection has no #editableElement', () => {
-		setData( model, '<paragraph>foo []</paragraph>' );
-		stubSelectionRects( [ caretRect ] );
-
-		expect( editor.model.markers.has( 'mention' ) ).to.be.false;
-
-		model.change( writer => {
-			writer.insertText( '@', doc.selection.getFirstPosition() );
-		} );
-
-		return waitForDebounce()
-			.then( () => {
-				const pinArgument = pinSpy.firstCall.args[ 0 ];
-				const { limiter } = pinArgument;
-
-				sinon.stub( editingView.document.selection, 'editableElement' ).value( null );
-
-				// Should not break;
-				expect( limiter() ).to.be.null;
-			} );
-	} );
-} );
-
-describe( 'typing integration', () => {
-	it( 'should show panel for matched marker after typing minimum characters', () => {
-		return createClassicTestEditor( { feeds: [ Object.assign( { minimumCharacters: 2 }, staticConfig.feeds[ 0 ] ) ] } )
-			.then( () => {
-				setData( model, '<paragraph>foo []</paragraph>' );
-
-				model.change( writer => {
-					writer.insertText( '@', doc.selection.getFirstPosition() );
-				} );
-			} )
-			.then( () => {
-				model.change( writer => {
-					writer.insertText( 'B', doc.selection.getFirstPosition() );
-				} );
-			} )
-			.then( waitForDebounce )
-			.then( () => {
-				expect( panelView.isVisible ).to.be.false;
-				expect( editor.model.markers.has( 'mention' ) ).to.be.false;
-			} )
-			.then( waitForDebounce )
-			.then( () => {
-				model.change( writer => {
-					writer.insertText( 'a', doc.selection.getFirstPosition() );
-				} );
-			} )
-			.then( waitForDebounce )
-			.then( () => {
-				expect( panelView.isVisible ).to.be.true;
-				expect( editor.model.markers.has( 'mention' ) ).to.be.true;
-				expect( mentionsView.items ).to.have.length( 1 );
-
-				model.change( writer => {
-					writer.insertText( 'r', doc.selection.getFirstPosition() );
-				} );
-			} )
-			.then( waitForDebounce )
-			.then( () => {
-				expect( panelView.isVisible ).to.be.true;
-				expect( editor.model.markers.has( 'mention' ) ).to.be.true;
-				expect( mentionsView.items ).to.have.length( 1 );
-			} );
-	} );
-
-	describe( 'static list with large set of results', () => {
-		const bigList = {
-			marker: '@',
-			feed: [
-				'@a01', '@a02', '@a03', '@a04', '@a05', '@a06', '@a07', '@a08', '@a09', '@a10', '@a11', '@a12'
-			]
+
+	describe( 'position', () => {
+		let pinSpy;
+
+		const caretRect = {
+			bottom: 118,
+			height: 18,
+			left: 500,
+			right: 501,
+			top: 100,
+			width: 1
 		};
 
+		const balloonRect = {
+			bottom: 150,
+			height: 150,
+			left: 0,
+			right: 200,
+			top: 0,
+			width: 200
+		};
+
 		beforeEach( () => {
-			return createClassicTestEditor( { feeds: [ bigList ] } );
-		} );
-
-		it( 'should show panel with no more then 10 items for default static feed', () => {
+			return createClassicTestEditor( staticConfig ).then( () => {
+				pinSpy = sinon.spy( panelView, 'pin' );
+			} );
+		} );
+
+		it( 'should properly calculate position data', () => {
+			const editableElement = editingView.document.selection.editableElement;
+
 			setData( model, '<paragraph>foo []</paragraph>' );
+			stubSelectionRects( [ caretRect ] );
+
+			expect( editor.model.markers.has( 'mention' ) ).to.be.false;
 
 			model.change( writer => {
 				writer.insertText( '@', doc.selection.getFirstPosition() );
@@ -352,175 +163,307 @@
 
 			return waitForDebounce()
 				.then( () => {
-					expect( panelView.isVisible ).to.be.true;
-					expect( mentionsView.items ).to.have.length( 10 );
-				} );
-		} );
-
-		it( 'should scroll mention panel to the selected item', () => {
+					const pinArgument = pinSpy.firstCall.args[ 0 ];
+					const { target, positions, limiter, fitInViewport } = pinArgument;
+
+					expect( positions ).to.have.length( 4 );
+
+					// Mention UI should set limiter to the editable area.
+					expect( limiter() ).to.equal( editingView.domConverter.mapViewToDom( editableElement ) );
+					expect( fitInViewport ).to.be.undefined;
+
+					expect( editor.model.markers.has( 'mention' ) ).to.be.true;
+					const mentionMarker = editor.model.markers.get( 'mention' );
+					const focus = doc.selection.focus;
+					const expectedRange = editor.model.createRange( focus.getShiftedBy( -1 ), focus );
+
+					// It should create a model marker for matcher marker character ('@').
+					expect( expectedRange.isEqual( mentionMarker.getRange() ) ).to.be.true;
+
+					const toViewRangeSpy = sinon.spy( editor.editing.mapper, 'toViewRange' );
+
+					expect( target() ).to.deep.equal( caretRect );
+
+					sinon.assert.calledOnce( toViewRangeSpy );
+					const range = toViewRangeSpy.firstCall.args[ 0 ];
+
+					expect( mentionMarker.getRange().isEqual( range ), 'Should position to mention marker.' );
+
+					const caretSouthEast = positions[ 0 ];
+					const caretSouthWest = positions[ 1 ];
+					const caretNorthEast = positions[ 2 ];
+					const caretNorthWest = positions[ 3 ];
+
+					expect( caretSouthEast( caretRect, balloonRect ) ).to.deep.equal( {
+						left: 501,
+						name: 'caret_se',
+						top: 121
+					} );
+
+					expect( caretSouthWest( caretRect, balloonRect ) ).to.deep.equal( {
+						left: 301,
+						name: 'caret_sw',
+						top: 121
+					} );
+
+					expect( caretNorthEast( caretRect, balloonRect ) ).to.deep.equal( {
+						left: 501,
+						name: 'caret_ne',
+						top: -53
+					} );
+
+					expect( caretNorthWest( caretRect, balloonRect ) ).to.deep.equal( {
+						left: 301,
+						name: 'caret_nw',
+						top: -53
+					} );
+				} );
+		} );
+
+		it( 'should re-calculate position on typing and stay on selected position', () => {
 			setData( model, '<paragraph>foo []</paragraph>' );
+			stubSelectionRects( [ caretRect ] );
 
 			model.change( writer => {
 				writer.insertText( '@', doc.selection.getFirstPosition() );
 			} );
 
-			const arrowDownEvtData = {
-				keyCode: keyCodes.arrowdown,
-				preventDefault: sinon.spy(),
-				stopPropagation: sinon.spy()
+			let positionAfterFirstShow;
+
+			return waitForDebounce()
+				.then( () => {
+					sinon.assert.calledOnce( pinSpy );
+
+					const pinArgument = pinSpy.firstCall.args[ 0 ];
+					const { positions } = pinArgument;
+
+					expect( positions ).to.have.length( 4 );
+
+					positionAfterFirstShow = mentionsView.position;
+
+					model.change( writer => {
+						writer.insertText( 't', doc.selection.getFirstPosition() );
+					} );
+				} )
+				.then( waitForDebounce )
+				.then( () => {
+					sinon.assert.calledTwice( pinSpy );
+
+					const pinArgument = pinSpy.secondCall.args[ 0 ];
+					const { positions } = pinArgument;
+
+					expect( positions, 'should reuse first matched position' ).to.have.length( 1 );
+					expect( positions[ 0 ].name ).to.equal( positionAfterFirstShow );
+				} );
+		} );
+
+		it( 'does not fail if selection has no #editableElement', () => {
+			setData( model, '<paragraph>foo []</paragraph>' );
+			stubSelectionRects( [ caretRect ] );
+
+			expect( editor.model.markers.has( 'mention' ) ).to.be.false;
+
+			model.change( writer => {
+				writer.insertText( '@', doc.selection.getFirstPosition() );
+			} );
+
+			return waitForDebounce()
+				.then( () => {
+					const pinArgument = pinSpy.firstCall.args[ 0 ];
+					const { limiter } = pinArgument;
+
+					sinon.stub( editingView.document.selection, 'editableElement' ).value( null );
+
+					// Should not break;
+					expect( limiter() ).to.be.null;
+				} );
+		} );
+	} );
+
+	describe( 'typing integration', () => {
+		it( 'should show panel for matched marker after typing minimum characters', () => {
+			return createClassicTestEditor( { feeds: [ Object.assign( { minimumCharacters: 2 }, staticConfig.feeds[ 0 ] ) ] } )
+				.then( () => {
+					setData( model, '<paragraph>foo []</paragraph>' );
+
+					model.change( writer => {
+						writer.insertText( '@', doc.selection.getFirstPosition() );
+					} );
+				} )
+				.then( () => {
+					model.change( writer => {
+						writer.insertText( 'B', doc.selection.getFirstPosition() );
+					} );
+				} )
+				.then( waitForDebounce )
+				.then( () => {
+					expect( panelView.isVisible ).to.be.false;
+					expect( editor.model.markers.has( 'mention' ) ).to.be.false;
+				} )
+				.then( waitForDebounce )
+				.then( () => {
+					model.change( writer => {
+						writer.insertText( 'a', doc.selection.getFirstPosition() );
+					} );
+				} )
+				.then( waitForDebounce )
+				.then( () => {
+					expect( panelView.isVisible ).to.be.true;
+					expect( editor.model.markers.has( 'mention' ) ).to.be.true;
+					expect( mentionsView.items ).to.have.length( 1 );
+
+					model.change( writer => {
+						writer.insertText( 'r', doc.selection.getFirstPosition() );
+					} );
+				} )
+				.then( waitForDebounce )
+				.then( () => {
+					expect( panelView.isVisible ).to.be.true;
+					expect( editor.model.markers.has( 'mention' ) ).to.be.true;
+					expect( mentionsView.items ).to.have.length( 1 );
+				} );
+		} );
+
+		describe( 'static list with large set of results', () => {
+			const bigList = {
+				marker: '@',
+				feed: [
+					'@a01', '@a02', '@a03', '@a04', '@a05', '@a06', '@a07', '@a08', '@a09', '@a10', '@a11', '@a12'
+				]
 			};
 
-			const arrowUpEvtData = {
-				keyCode: keyCodes.arrowup,
-				preventDefault: sinon.spy(),
-				stopPropagation: sinon.spy()
-			};
-
-			return waitForDebounce()
-				.then( () => {
-					// The scroll test highly depends on browser styles.
-					// Some CI test environments might not load theme which will result that tests will not render on CI as locally.
-					// To make this test repeatable across different environments it enforces mentions view size to 100px...
-					const reset = 'padding:0px;margin:0px;border:0 none;line-height: 1em;';
-
-					const mentionElementSpy = testUtils.sinon.spy( mentionsView.element, 'scrollTop', [ 'set' ] );
-					mentionsView.element.style = `min-height:100px;height:100px;max-height:100px;${ reset };`;
-
-					// ...and each list view item size to 25px...
-					Array.from( mentionsView.items ).forEach( item => {
-						const listItemElement = item.children.get( 0 ).element;
-
-						listItemElement.style = `min-height:unset;height:25px;max-height:25px;${ reset };min-width:12em;`;
-					} );
-
-					// ...so after those changes it is safe to assume that:
-					// - base offset is 0
-					// - only 4 items are visible at once
-					// - if scrolled to the last element scrollTop will be set to 150px. The 150px is the offset of the 7th item in the
-					//   list as last four (7, 8, 9 & 10) will be visible.
-					expect( panelView.isVisible ).to.be.true;
-					expectChildViewsIsOnState( [ true, false, false, false, false, false, false, false, false, false ] );
-
-					// Edge browser always tries to scroll in tests environment: See ckeditor5-utils#282.
-					if ( !env.isEdge ) {
-						sinon.assert.callCount( mentionElementSpy.set, 0 );
-					}
-
-					fireKeyDownEvent( arrowDownEvtData );
-
-					expectChildViewsIsOnState( [ false, true, false, false, false, false, false, false, false, false ] );
-					// Edge browser always tries to scroll in tests environment: See ckeditor5-utils#282.
-					if ( !env.isEdge ) {
+			beforeEach( () => {
+				return createClassicTestEditor( { feeds: [ bigList ] } );
+			} );
+
+			it( 'should show panel with no more then 10 items for default static feed', () => {
+				setData( model, '<paragraph>foo []</paragraph>' );
+
+				model.change( writer => {
+					writer.insertText( '@', doc.selection.getFirstPosition() );
+				} );
+
+				return waitForDebounce()
+					.then( () => {
+						expect( panelView.isVisible ).to.be.true;
+						expect( mentionsView.items ).to.have.length( 10 );
+					} );
+			} );
+
+			it( 'should scroll mention panel to the selected item', () => {
+				setData( model, '<paragraph>foo []</paragraph>' );
+
+				model.change( writer => {
+					writer.insertText( '@', doc.selection.getFirstPosition() );
+				} );
+
+				const arrowDownEvtData = {
+					keyCode: keyCodes.arrowdown,
+					preventDefault: sinon.spy(),
+					stopPropagation: sinon.spy()
+				};
+
+				const arrowUpEvtData = {
+					keyCode: keyCodes.arrowup,
+					preventDefault: sinon.spy(),
+					stopPropagation: sinon.spy()
+				};
+
+				return waitForDebounce()
+					.then( () => {
+						// The scroll test highly depends on browser styles.
+						// Some CI test environments might not load theme which will result that tests will not render on CI as locally.
+						// To make this test repeatable across different environments it enforces mentions view size to 100px...
+						const reset = 'padding:0px;margin:0px;border:0 none;line-height: 1em;';
+
+						const mentionElementSpy = testUtils.sinon.spy( mentionsView.element, 'scrollTop', [ 'set' ] );
+						mentionsView.element.style = `min-height:100px;height:100px;max-height:100px;${ reset };`;
+
+						// ...and each list view item size to 25px...
+						Array.from( mentionsView.items ).forEach( item => {
+							const listItemElement = item.children.get( 0 ).element;
+
+							listItemElement.style = `min-height:unset;height:25px;max-height:25px;${ reset };min-width:12em;`;
+						} );
+
+						// ...so after those changes it is safe to assume that:
+						// - base offset is 0
+						// - only 4 items are visible at once
+						// - if scrolled to the last element scrollTop will be set to 150px. The 150px is the offset of the 7th item in the
+						//   list as last four (7, 8, 9 & 10) will be visible.
+						expect( panelView.isVisible ).to.be.true;
+						expectChildViewsIsOnState( [ true, false, false, false, false, false, false, false, false, false ] );
+
+						// Edge browser always tries to scroll in tests environment: See ckeditor5-utils#282.
+						if ( !env.isEdge ) {
+							sinon.assert.callCount( mentionElementSpy.set, 0 );
+						}
+
+						fireKeyDownEvent( arrowDownEvtData );
+
+						expectChildViewsIsOnState( [ false, true, false, false, false, false, false, false, false, false ] );
+						// Edge browser always tries to scroll in tests environment: See ckeditor5-utils#282.
+						if ( !env.isEdge ) {
+							expect( mentionsView.element.scrollTop ).to.equal( 0 );
+							sinon.assert.callCount( mentionElementSpy.set, 0 );
+						}
+
+						fireKeyDownEvent( arrowUpEvtData );
+
+						expectChildViewsIsOnState( [ true, false, false, false, false, false, false, false, false, false ] );
 						expect( mentionsView.element.scrollTop ).to.equal( 0 );
-						sinon.assert.callCount( mentionElementSpy.set, 0 );
-					}
-
-					fireKeyDownEvent( arrowUpEvtData );
-
-					expectChildViewsIsOnState( [ true, false, false, false, false, false, false, false, false, false ] );
-					expect( mentionsView.element.scrollTop ).to.equal( 0 );
-
-					// Edge browser always tries to scroll in tests environment: See ckeditor5-utils#282.
-					if ( !env.isEdge ) {
-						sinon.assert.callCount( mentionElementSpy.set, 0 );
-					}
-
-					fireKeyDownEvent( arrowUpEvtData );
-
-					expectChildViewsIsOnState( [ false, false, false, false, false, false, false, false, false, true ] );
-
-					// We want 150, but sometimes we get e.g. 151.
-					expect( mentionsView.element.scrollTop ).to.be.within( 140, 160, 'last item highlighted' );
-
-					// Edge browser always tries to scroll in tests environment: See ckeditor5-utils#282.
-					if ( !env.isEdge ) {
-						sinon.assert.callCount( mentionElementSpy.set, 1 );
-					}
-
-					fireKeyDownEvent( arrowDownEvtData );
-
-					expectChildViewsIsOnState( [ true, false, false, false, false, false, false, false, false, false ] );
-
-					// We want 0, but sometimes we get e.g. 1. (Firefox)
-					expect( mentionsView.element.scrollTop ).to.be.within( 0, 10 );
-
-					// Edge browser always tries to scroll in tests environment: See ckeditor5-utils#282.
-					if ( !env.isEdge ) {
-						sinon.assert.callCount( mentionElementSpy.set, 2 );
-					}
-				} );
-		} );
-	} );
-
-	describe( 'ES2018 RegExp Unicode property escapes fallback', () => {
-		let regExpStub;
-
-		// Cache the original value to restore it after the tests.
-		const originalPunctuationSupport = featureDetection.isPunctuationGroupSupported;
-
-		before( () => {
-			featureDetection.isPunctuationGroupSupported = false;
-		} );
-
-		beforeEach( () => {
-			return createClassicTestEditor( staticConfig )
-				.then( editor => {
-					regExpStub = sinon.stub( window, 'RegExp' );
-
-					return editor;
-				} );
-		} );
-
-		after( () => {
-			featureDetection.isPunctuationGroupSupported = originalPunctuationSupport;
-		} );
-
-<<<<<<< HEAD
-		it( 'returns a simplified RegExp for browsers not supporting Unicode punctuation groups', () => {
-			featureDetection.isPunctuationGroupSupported = false;
-			createRegExp( '@', 2 );
-			sinon.assert.calledOnce( regExpStub );
-			sinon.assert.calledWithExactly( regExpStub, '(^|[ \\(\\[{"\'])([@])([_a-zA-Z0-9À-ž]{2,}?)$', 'u' );
-		} );
-
-		it( 'returns a ES2018 RegExp for browsers supporting Unicode punctuation groups', () => {
-			featureDetection.isPunctuationGroupSupported = true;
-			createRegExp( '@', 2 );
-			sinon.assert.calledOnce( regExpStub );
-			sinon.assert.calledWithExactly( regExpStub, '(^|[ \\p{Ps}\\p{Pi}"\'])([@])([_a-zA-Z0-9À-ž]{2,}?)$', 'u' );
-		} );
-	} );
-=======
+
+						// Edge browser always tries to scroll in tests environment: See ckeditor5-utils#282.
+						if ( !env.isEdge ) {
+							sinon.assert.callCount( mentionElementSpy.set, 0 );
+						}
+
+						fireKeyDownEvent( arrowUpEvtData );
+
+						expectChildViewsIsOnState( [ false, false, false, false, false, false, false, false, false, true ] );
+
+						// We want 150, but sometimes we get e.g. 151.
+						expect( mentionsView.element.scrollTop ).to.be.within( 140, 160, 'last item highlighted' );
+
+						// Edge browser always tries to scroll in tests environment: See ckeditor5-utils#282.
+						if ( !env.isEdge ) {
+							sinon.assert.callCount( mentionElementSpy.set, 1 );
+						}
+
+						fireKeyDownEvent( arrowDownEvtData );
+
+						expectChildViewsIsOnState( [ true, false, false, false, false, false, false, false, false, false ] );
+
+						// We want 0, but sometimes we get e.g. 1. (Firefox)
+						expect( mentionsView.element.scrollTop ).to.be.within( 0, 10 );
+
+						// Edge browser always tries to scroll in tests environment: See ckeditor5-utils#282.
+						if ( !env.isEdge ) {
+							sinon.assert.callCount( mentionElementSpy.set, 2 );
+						}
+					} );
+			} );
+		} );
+
+		describe( 'ES2018 RegExp Unicode property escapes fallback', () => {
+			let regExpStub;
+
 			// Cache the original value to restore it after the tests.
 			const originalGroupSupport = featureDetection.isUnicodeGroupSupported;
 
 			before( () => {
 				featureDetection.isUnicodeGroupSupported = false;
 			} );
->>>>>>> 83830783
-
-	describe( 'static list with default trigger', () => {
-		beforeEach( () => {
-			return createClassicTestEditor( staticConfig );
-		} );
-
-		it( 'should show panel for matched marker', () => {
-			setData( model, '<paragraph>foo []</paragraph>' );
-
-<<<<<<< HEAD
-			expect( editor.model.markers.has( 'mention' ) ).to.be.false;
-
-			model.change( writer => {
-				writer.insertText( '@', doc.selection.getFirstPosition() );
-			} );
-
-			return waitForDebounce()
-				.then( () => {
-					expect( panelView.isVisible ).to.be.true;
-					expect( editor.model.markers.has( 'mention' ) ).to.be.true;
-					expect( mentionsView.items ).to.have.length( 5 );
-				} );
-=======
+
+			beforeEach( () => {
+				return createClassicTestEditor( staticConfig )
+					.then( editor => {
+						regExpStub = sinon.stub( window, 'RegExp' );
+
+						return editor;
+					} );
+			} );
+
 			after( () => {
 				featureDetection.isUnicodeGroupSupported = originalGroupSupport;
 			} );
@@ -538,86 +481,77 @@
 				sinon.assert.calledOnce( regExpStub );
 				sinon.assert.calledWithExactly( regExpStub, '(?:^|[ \\p{Ps}\\p{Pi}"\'])([@])([_\\p{L}\\p{N}]{2,})$', 'u' );
 			} );
->>>>>>> 83830783
-		} );
-
-		it( 'should show panel for matched marker at the beginning of paragraph', () => {
-			setData( model, '<paragraph>[] foo</paragraph>' );
-
-			model.change( writer => {
-				writer.insertText( '@', doc.selection.getFirstPosition() );
-			} );
-
-			return waitForDebounce()
-				.then( () => {
-					expect( panelView.isVisible ).to.be.true;
-					expect( editor.model.markers.has( 'mention' ) ).to.be.true;
-					expect( mentionsView.items ).to.have.length( 5 );
-				} );
-		} );
-
-		it( 'should show panel for matched marker after a <softBreak>', () => {
-			model.schema.register( 'softBreak', {
-				allowWhere: '$text',
-				isInline: true
-			} );
-
-			editor.conversion.for( 'upcast' )
-				.elementToElement( {
-					model: 'softBreak',
-					view: 'br'
-				} );
-
-			editor.conversion.for( 'downcast' )
-				.elementToElement( {
-					model: 'softBreak',
-					view: ( modelElement, viewWriter ) => viewWriter.createEmptyElement( 'br' )
-				} );
-
-			setData( model, '<paragraph>abc<softBreak></softBreak>[] foo</paragraph>' );
-
-			model.change( writer => {
-				writer.insertText( '@', doc.selection.getFirstPosition() );
-			} );
-
-			return waitForDebounce()
-				.then( () => {
-					expect( panelView.isVisible ).to.be.true;
-					expect( editor.model.markers.has( 'mention' ) ).to.be.true;
-					expect( mentionsView.items ).to.have.length( 5 );
-				} );
-		} );
-
-		// Opening parenthesis type characters that should be supported on all environments.
-		for ( const character of [ '(', '\'', '"', '[', '{' ] ) {
-			testOpeningPunctuationCharacter( character );
-		}
-
-		// Excerpt of opening parenthesis type characters that tests ES2018 Unicode property escapes on supported environment.
-		for ( const character of [
-			// Belongs to Ps (Punctuation, Open) group:
-			'〈', '„', '﹛', '｟', '｛',
-			// Belongs to Pi (Punctuation, Initial quote) group:
-			'«', '‹', '⸌', ' ⸂', '⸠'
-		] ) {
-			testOpeningPunctuationCharacter( character, !featureDetection.isPunctuationGroupSupported );
-		}
-
-		it( 'should not show panel for marker in the middle of other word', () => {
-			setData( model, '<paragraph>foo[]</paragraph>' );
-
-			model.change( writer => {
-				writer.insertText( '@', doc.selection.getFirstPosition() );
-			} );
-
-<<<<<<< HEAD
-			return waitForDebounce()
-				.then( () => {
-					expect( panelView.isVisible ).to.be.false;
-					expect( editor.model.markers.has( 'mention' ) ).to.be.false;
-				} );
-		} );
-=======
+		} );
+
+		describe( 'static list with default trigger', () => {
+			beforeEach( () => {
+				return createClassicTestEditor( staticConfig );
+			} );
+
+			it( 'should show panel for matched marker', () => {
+				setData( model, '<paragraph>foo []</paragraph>' );
+
+				expect( editor.model.markers.has( 'mention' ) ).to.be.false;
+
+				model.change( writer => {
+					writer.insertText( '@', doc.selection.getFirstPosition() );
+				} );
+
+				return waitForDebounce()
+					.then( () => {
+						expect( panelView.isVisible ).to.be.true;
+						expect( editor.model.markers.has( 'mention' ) ).to.be.true;
+						expect( mentionsView.items ).to.have.length( 5 );
+					} );
+			} );
+
+			it( 'should show panel for matched marker at the beginning of paragraph', () => {
+				setData( model, '<paragraph>[] foo</paragraph>' );
+
+				model.change( writer => {
+					writer.insertText( '@', doc.selection.getFirstPosition() );
+				} );
+
+				return waitForDebounce()
+					.then( () => {
+						expect( panelView.isVisible ).to.be.true;
+						expect( editor.model.markers.has( 'mention' ) ).to.be.true;
+						expect( mentionsView.items ).to.have.length( 5 );
+					} );
+			} );
+
+			it( 'should show panel for matched marker after a <softBreak>', () => {
+				model.schema.register( 'softBreak', {
+					allowWhere: '$text',
+					isInline: true
+				} );
+
+				editor.conversion.for( 'upcast' )
+					.elementToElement( {
+						model: 'softBreak',
+						view: 'br'
+					} );
+
+				editor.conversion.for( 'downcast' )
+					.elementToElement( {
+						model: 'softBreak',
+						view: ( modelElement, viewWriter ) => viewWriter.createEmptyElement( 'br' )
+					} );
+
+				setData( model, '<paragraph>abc<softBreak></softBreak>[] foo</paragraph>' );
+
+				model.change( writer => {
+					writer.insertText( '@', doc.selection.getFirstPosition() );
+				} );
+
+				return waitForDebounce()
+					.then( () => {
+						expect( panelView.isVisible ).to.be.true;
+						expect( editor.model.markers.has( 'mention' ) ).to.be.true;
+						expect( mentionsView.items ).to.have.length( 5 );
+					} );
+			} );
+
 			// Opening parenthesis type characters that should be supported on all environments.
 			for ( const character of [ '(', '\'', '"', '[', '{' ] ) {
 				testOpeningPunctuationCharacter( character );
@@ -632,41 +566,21 @@
 			] ) {
 				testOpeningPunctuationCharacter( character, !featureDetection.isUnicodeGroupSupported );
 			}
->>>>>>> 83830783
-
-		it( 'should not show panel when selection is inside a mention', () => {
-			setData( model, '<paragraph>foo [@Lily] bar</paragraph>' );
-			model.change( writer => {
-				writer.setAttribute( 'mention', { id: '@Lily', _uid: 1234 }, doc.selection.getFirstRange() );
-			} );
-
-			model.change( writer => {
-				writer.setSelection( doc.getRoot().getChild( 0 ), 7 );
-			} );
-
-			return waitForDebounce()
-				.then( () => {
-					expect( panelView.isVisible ).to.be.false;
-					expect( editor.model.markers.has( 'mention' ) ).to.be.false;
-				} );
-		} );
-
-		it( 'should not show panel when selection is at the end of a mention', () => {
-			setData( model, '<paragraph>foo [@Lily] bar</paragraph>' );
-			model.change( writer => {
-				writer.setAttribute( 'mention', { id: '@Lily', _uid: 1234 }, doc.selection.getFirstRange() );
-			} );
-
-<<<<<<< HEAD
-			model.change( writer => {
-				writer.setSelection( doc.getRoot().getChild( 0 ), 9 );
-			} );
-
-			return waitForDebounce()
-				.then( () => {
-					expect( panelView.isVisible ).to.be.false;
-					expect( editor.model.markers.has( 'mention' ) ).to.be.false;
-=======
+
+			it( 'should not show panel for marker in the middle of other word', () => {
+				setData( model, '<paragraph>foo[]</paragraph>' );
+
+				model.change( writer => {
+					writer.insertText( '@', doc.selection.getFirstPosition() );
+				} );
+
+				return waitForDebounce()
+					.then( () => {
+						expect( panelView.isVisible ).to.be.false;
+						expect( editor.model.markers.has( 'mention' ) ).to.be.false;
+					} );
+			} );
+
 			it( 'should not show panel when selection is inside a mention', () => {
 				setData( model, '<paragraph>foo @Lily bar[]</paragraph>' );
 
@@ -677,26 +591,8 @@
 					);
 
 					writer.setAttribute( 'mention', { id: '@Lily', _uid: 1234 }, range );
->>>>>>> 83830783
-				} );
-		} );
-
-<<<<<<< HEAD
-		it( 'should not show panel when selection is not collapsed', () => {
-			setData( model, '<paragraph>foo []</paragraph>' );
-
-			model.change( writer => {
-				writer.insertText( '@', doc.selection.getFirstPosition() );
-			} );
-
-			return waitForDebounce()
-				.then( () => {
-					expect( panelView.isVisible ).to.be.true;
-					expect( editor.model.markers.has( 'mention' ) ).to.be.true;
-
-					model.change( () => {
-						model.modifySelection( doc.selection, { direction: 'backward', unit: 'character' } );
-=======
+				} );
+
 				return waitForDebounce()
 					.then( () => {
 						model.change( writer => {
@@ -712,68 +608,9 @@
 					.then( () => {
 						expect( panelView.isVisible ).to.be.false;
 						expect( editor.model.markers.has( 'mention' ) ).to.be.false;
->>>>>>> 83830783
-					} );
-				} )
-				.then( waitForDebounce )
-				.then( () => {
-					expect( panelView.isVisible ).to.be.false;
-					expect( editor.model.markers.has( 'mention' ) ).to.be.false;
-				} );
-		} );
-
-		it( 'should not show panel when selection is changing (non-collapsed)', () => {
-			setData( model, '<paragraph>foo []</paragraph>' );
-
-			model.change( writer => {
-				writer.insertText( '@', doc.selection.getFirstPosition() );
-			} );
-
-<<<<<<< HEAD
-			return waitForDebounce()
-				.then( () => {
-					expect( panelView.isVisible ).to.be.true;
-					expect( editor.model.markers.has( 'mention' ) ).to.be.true;
-
-					model.change( () => {
-						model.modifySelection( doc.selection, { direction: 'backward', unit: 'character' } );
-					} );
-				} )
-				.then( waitForDebounce )
-				.then( () => {
-					expect( panelView.isVisible ).to.be.false;
-					expect( editor.model.markers.has( 'mention' ) ).to.be.false;
-				} )
-				.then( () => {
-					model.change( () => {
-						model.modifySelection( doc.selection, { direction: 'backward', unit: 'character' } );
-					} );
-				} )
-				.then( waitForDebounce )
-				.then( () => {
-					expect( panelView.isVisible ).to.be.false;
-					expect( editor.model.markers.has( 'mention' ) ).to.be.false;
-				} );
-		} );
-
-		it( 'should not show panel when selection is after existing mention', () => {
-			setData( model, '<paragraph>foo [@Lily] bar[]</paragraph>' );
-			model.change( writer => {
-				writer.setAttribute( 'mention', { id: '@Lily', _uid: 1234 }, doc.selection.getFirstRange() );
-			} );
-
-			return waitForDebounce()
-				.then( () => {
-					expect( panelView.isVisible ).to.be.false;
-
-					model.change( writer => {
-						writer.setSelection( doc.getRoot().getChild( 0 ), 8 );
-					} );
-				} )
-				.then( waitForDebounce )
-				.then( () => {
-					expect( panelView.isVisible ).to.be.false;
-=======
+					} );
+			} );
+
 			it( 'should not show panel when selection is at the end of a mention', () => {
 				setData( model, '<paragraph>foo @Lily bar[]</paragraph>' );
 
@@ -784,31 +621,8 @@
 					);
 
 					writer.setAttribute( 'mention', { id: '@Lily', _uid: 1234 }, range );
->>>>>>> 83830783
-				} );
-		} );
-
-<<<<<<< HEAD
-		it( 'should not show panel when selection moves inside existing mention', () => {
-			setData( model, '<paragraph>foo [@Lily] bar</paragraph>' );
-
-			model.change( writer => {
-				writer.setAttribute( 'mention', { id: '@Lily', _uid: 1234 }, doc.selection.getFirstRange() );
-			} );
-
-			return waitForDebounce()
-				.then( () => {
-					model.change( writer => {
-						writer.setSelection( doc.getRoot().getChild( 0 ), 9 );
-					} );
-				} )
-				.then( waitForDebounce )
-				.then( () => {
-					expect( panelView.isVisible ).to.be.false;
-
-					model.change( writer => {
-						writer.setSelection( doc.getRoot().getChild( 0 ), 8 );
-=======
+				} );
+
 				return waitForDebounce()
 					.then( () => {
 						model.change( writer => {
@@ -818,127 +632,85 @@
 					.then( () => {
 						expect( panelView.isVisible ).to.be.false;
 						expect( editor.model.markers.has( 'mention' ) ).to.be.false;
->>>>>>> 83830783
-					} );
-				} )
-				.then( waitForDebounce )
-				.then( () => {
-					expect( panelView.isVisible ).to.be.false;
-				} );
-		} );
-
-		it( 'should show filtered results for matched text', () => {
-			setData( model, '<paragraph>foo []</paragraph>' );
-
-			model.change( writer => {
-				writer.insertText( '@', doc.selection.getFirstPosition() );
-			} );
-
-			model.change( writer => {
-				writer.insertText( 'T', doc.selection.getFirstPosition() );
-			} );
-
-			return waitForDebounce()
-				.then( () => {
-					expect( panelView.isVisible ).to.be.true;
-					expect( editor.model.markers.has( 'mention' ) ).to.be.true;
-					expect( mentionsView.items ).to.have.length( 1 );
-				} );
-		} );
-
-		it( 'should focus the first item in panel', () => {
-			setData( model, '<paragraph>foo []</paragraph>' );
-
-			model.change( writer => {
-				writer.insertText( '@', doc.selection.getFirstPosition() );
-			} );
-
-			return waitForDebounce()
-				.then( () => {
-					const button = mentionsView.items.get( 0 ).children.get( 0 );
-
-					expect( button.isOn ).to.be.true;
-				} );
-		} );
-
-		it( 'should hide panel if no matched items', () => {
-			setData( model, '<paragraph>foo []</paragraph>' );
-
-			model.change( writer => {
-				writer.insertText( '@', doc.selection.getFirstPosition() );
-			} );
-
-			return waitForDebounce()
-				.then( () => expect( panelView.isVisible ).to.be.true )
-				.then( () => {
-					model.change( writer => {
-						writer.insertText( 'x', doc.selection.getFirstPosition() );
-					} );
-				} )
-				.then( waitForDebounce )
-				.then( () => {
-					expect( panelView.isVisible ).to.be.false;
-					expect( editor.model.markers.has( 'mention' ) ).to.be.false;
-					expect( mentionsView.items ).to.have.length( 0 );
-				} );
-		} );
-
-		it( 'should hide panel when text was unmatched', () => {
-			setData( model, '<paragraph>foo []</paragraph>' );
-
-			model.change( writer => {
-				writer.insertText( '@', doc.selection.getFirstPosition() );
-			} );
-
-			return waitForDebounce()
-				.then( () => expect( panelView.isVisible ).to.be.true )
-				.then( () => {
-					model.change( writer => {
-						const end = doc.selection.getFirstPosition();
-						const start = end.getShiftedBy( -1 );
-
-						writer.remove( writer.createRange( start, end ) );
-					} );
-				} )
-				.then( waitForDebounce )
-				.then( () => expect( panelView.isVisible ).to.be.false );
-		} );
-	} );
-
-	describe( 'asynchronous list with custom trigger', () => {
-		beforeEach( () => {
-			const issuesNumbers = [ '#100', '#101', '#102', '#103' ];
-
-			return createClassicTestEditor( {
-				feeds: [
-					{
-						marker: '#',
-						feed: feedText => {
-							return new Promise( resolve => {
-								setTimeout( () => {
-									resolve( issuesNumbers.filter( number => number.includes( feedText ) ) );
-								}, 20 );
-							} );
-						}
-					}
-				]
-			} );
-		} );
-
-<<<<<<< HEAD
-		it( 'should show panel for matched marker', () => {
-			setData( model, '<paragraph>foo []</paragraph>' );
-
-			model.change( writer => {
-				writer.insertText( '#', doc.selection.getFirstPosition() );
-			} );
-
-			return waitForDebounce()
-				.then( () => {
-					expect( panelView.isVisible ).to.be.true;
-					expect( editor.model.markers.has( 'mention' ) ).to.be.true;
-					expect( mentionsView.items ).to.have.length( 4 );
-=======
+					} );
+			} );
+
+			it( 'should not show panel when selection is not collapsed', () => {
+				setData( model, '<paragraph>foo []</paragraph>' );
+
+				model.change( writer => {
+					writer.insertText( '@', doc.selection.getFirstPosition() );
+				} );
+
+				return waitForDebounce()
+					.then( () => {
+						expect( panelView.isVisible ).to.be.true;
+						expect( editor.model.markers.has( 'mention' ) ).to.be.true;
+
+						model.change( () => {
+							model.modifySelection( doc.selection, { direction: 'backward', unit: 'character' } );
+						} );
+					} )
+					.then( waitForDebounce )
+					.then( () => {
+						expect( panelView.isVisible ).to.be.false;
+						expect( editor.model.markers.has( 'mention' ) ).to.be.false;
+					} );
+			} );
+
+			it( 'should not show panel when selection is changing (non-collapsed)', () => {
+				setData( model, '<paragraph>foo []</paragraph>' );
+
+				model.change( writer => {
+					writer.insertText( '@', doc.selection.getFirstPosition() );
+				} );
+
+				return waitForDebounce()
+					.then( () => {
+						expect( panelView.isVisible ).to.be.true;
+						expect( editor.model.markers.has( 'mention' ) ).to.be.true;
+
+						model.change( () => {
+							model.modifySelection( doc.selection, { direction: 'backward', unit: 'character' } );
+						} );
+					} )
+					.then( waitForDebounce )
+					.then( () => {
+						expect( panelView.isVisible ).to.be.false;
+						expect( editor.model.markers.has( 'mention' ) ).to.be.false;
+					} )
+					.then( () => {
+						model.change( () => {
+							model.modifySelection( doc.selection, { direction: 'backward', unit: 'character' } );
+						} );
+					} )
+					.then( waitForDebounce )
+					.then( () => {
+						expect( panelView.isVisible ).to.be.false;
+						expect( editor.model.markers.has( 'mention' ) ).to.be.false;
+					} );
+			} );
+
+			it( 'should not show panel when selection is after existing mention', () => {
+				setData( model, '<paragraph>foo [@Lily] bar[]</paragraph>' );
+				model.change( writer => {
+					writer.setAttribute( 'mention', { id: '@Lily', _uid: 1234 }, doc.selection.getFirstRange() );
+				} );
+
+				return waitForDebounce()
+					.then( () => {
+						expect( panelView.isVisible ).to.be.false;
+
+						model.change( writer => {
+							writer.setSelection( doc.getRoot().getChild( 0 ), 8 );
+						} );
+					} )
+					.then( waitForDebounce )
+					.then( () => {
+						expect( panelView.isVisible ).to.be.false;
+					} );
+			} );
+
 			it( 'should not show panel when selection moves inside existing mention', () => {
 				setData( model, '<paragraph>foo @Lily bar[]</paragraph>' );
 
@@ -948,145 +720,106 @@
 						writer.createPositionAt( doc.getRoot().getChild( 0 ), 9 )
 					);
 					writer.setAttribute( 'mention', { id: '@Lily', _uid: 1234 }, range );
->>>>>>> 83830783
-				} );
-		} );
-
-		it( 'should show filtered results for matched text', () => {
-			setData( model, '<paragraph>foo []</paragraph>' );
-
-			model.change( writer => {
-				writer.insertText( '#', doc.selection.getFirstPosition() );
-			} );
-
-			model.change( writer => {
-				writer.insertText( '2', doc.selection.getFirstPosition() );
-			} );
-
-			return waitForDebounce()
-				.then( () => {
-					expect( panelView.isVisible ).to.be.true;
-					expect( editor.model.markers.has( 'mention' ) ).to.be.true;
-					expect( mentionsView.items ).to.have.length( 1 );
-				} );
-		} );
-
-		it( 'should hide panel if no matched items', () => {
-			setData( model, '<paragraph>foo []</paragraph>' );
-
-			model.change( writer => {
-				writer.insertText( '#', doc.selection.getFirstPosition() );
-			} );
-
-			return waitForDebounce()
-				.then( () => expect( panelView.isVisible ).to.be.true )
-				.then( () => {
-					model.change( writer => {
-						writer.insertText( 'x', doc.selection.getFirstPosition() );
-					} );
-				} )
-				.then( waitForDebounce )
-				.then( () => {
-					expect( panelView.isVisible ).to.be.false;
-					expect( editor.model.markers.has( 'mention' ) ).to.be.false;
-					expect( mentionsView.items ).to.have.length( 0 );
-				} );
-		} );
-
-		it( 'should hide panel when text was unmatched', () => {
-			setData( model, '<paragraph>foo []</paragraph>' );
-
-			model.change( writer => {
-				writer.insertText( '#', doc.selection.getFirstPosition() );
-			} );
-
-			return waitForDebounce()
-				.then( () => expect( panelView.isVisible ).to.be.true )
-				.then( () => {
-					model.change( writer => {
-						const end = doc.selection.getFirstPosition();
-						const start = end.getShiftedBy( -1 );
-
-						writer.remove( writer.createRange( start, end ) );
-					} );
-				} )
-				.then( waitForDebounce )
-				.then( () => expect( panelView.isVisible ).to.be.false );
-		} );
-	} );
-
-	function testOpeningPunctuationCharacter( character, skip = false ) {
-		it( `should show panel for matched marker after a "${ character }" character`, function() {
-			if ( skip ) {
-				this.skip();
-			}
-
-			setData( model, '<paragraph>[] foo</paragraph>' );
-
-			model.change( writer => {
-				writer.insertText( character, doc.selection.getFirstPosition() );
-			} );
-
-			model.change( writer => {
-				writer.insertText( '@', doc.selection.getFirstPosition() );
-			} );
-
-			return waitForDebounce()
-				.then( () => {
-					expect( panelView.isVisible, 'panel is visible' ).to.be.true;
-					expect( editor.model.markers.has( 'mention' ), 'marker is inserted' ).to.be.true;
-					expect( mentionsView.items ).to.have.length( 5 );
-				} );
-		} );
-	}
-} );
-
-describe( 'panel behavior', () => {
-	it( 'should close the opened panel on esc', () => {
-		return createClassicTestEditor( staticConfig )
-			.then( () => {
-				setData( model, '<paragraph>foo []</paragraph>' );
-
-				model.change( writer => {
-					writer.insertText( '@', doc.selection.getFirstPosition() );
-				} );
-			} )
-			.then( waitForDebounce )
-			.then( () => {
-				expect( panelView.isVisible ).to.be.true;
-				expect( editor.model.markers.has( 'mention' ) ).to.be.true;
-
-				fireKeyDownEvent( {
-					keyCode: keyCodes.esc,
-					preventDefault: sinon.spy(),
-					stopPropagation: sinon.spy()
-				} );
-
-				expect( panelView.isVisible ).to.be.false;
-				expect( editor.model.markers.has( 'mention' ) ).to.be.false;
-			} );
-	} );
-
-	it( 'should close the opened panel when click outside the panel', () => {
-		return createClassicTestEditor( staticConfig )
-			.then( () => {
-				setData( model, '<paragraph>foo []</paragraph>' );
-
-				model.change( writer => {
-					writer.insertText( '@', doc.selection.getFirstPosition() );
-				} );
-			} )
-			.then( waitForDebounce )
-			.then( () => {
-				expect( panelView.isVisible ).to.be.true;
-				expect( editor.model.markers.has( 'mention' ) ).to.be.true;
-
-				document.body.dispatchEvent( new Event( 'mousedown', { bubbles: true } ) );
-
-<<<<<<< HEAD
-				expect( panelView.isVisible ).to.be.false;
-				expect( editor.model.markers.has( 'mention' ) ).to.be.false;
-=======
+				} );
+
+				return waitForDebounce()
+					.then( () => {
+						model.change( writer => {
+							writer.setSelection( doc.getRoot().getChild( 0 ), 9 );
+						} );
+					} )
+					.then( waitForDebounce )
+					.then( () => {
+						expect( panelView.isVisible ).to.be.false;
+
+						model.change( writer => {
+							writer.setSelection( doc.getRoot().getChild( 0 ), 8 );
+						} );
+					} )
+					.then( waitForDebounce )
+					.then( () => {
+						expect( panelView.isVisible ).to.be.false;
+					} );
+			} );
+
+			it( 'should show filtered results for matched text', () => {
+				setData( model, '<paragraph>foo []</paragraph>' );
+
+				model.change( writer => {
+					writer.insertText( '@', doc.selection.getFirstPosition() );
+				} );
+
+				model.change( writer => {
+					writer.insertText( 'T', doc.selection.getFirstPosition() );
+				} );
+
+				return waitForDebounce()
+					.then( () => {
+						expect( panelView.isVisible ).to.be.true;
+						expect( editor.model.markers.has( 'mention' ) ).to.be.true;
+						expect( mentionsView.items ).to.have.length( 1 );
+					} );
+			} );
+
+			it( 'should focus the first item in panel', () => {
+				setData( model, '<paragraph>foo []</paragraph>' );
+
+				model.change( writer => {
+					writer.insertText( '@', doc.selection.getFirstPosition() );
+				} );
+
+				return waitForDebounce()
+					.then( () => {
+						const button = mentionsView.items.get( 0 ).children.get( 0 );
+
+						expect( button.isOn ).to.be.true;
+					} );
+			} );
+
+			it( 'should hide panel if no matched items', () => {
+				setData( model, '<paragraph>foo []</paragraph>' );
+
+				model.change( writer => {
+					writer.insertText( '@', doc.selection.getFirstPosition() );
+				} );
+
+				return waitForDebounce()
+					.then( () => expect( panelView.isVisible ).to.be.true )
+					.then( () => {
+						model.change( writer => {
+							writer.insertText( 'x', doc.selection.getFirstPosition() );
+						} );
+					} )
+					.then( waitForDebounce )
+					.then( () => {
+						expect( panelView.isVisible ).to.be.false;
+						expect( editor.model.markers.has( 'mention' ) ).to.be.false;
+						expect( mentionsView.items ).to.have.length( 0 );
+					} );
+			} );
+
+			it( 'should hide panel when text was unmatched', () => {
+				setData( model, '<paragraph>foo []</paragraph>' );
+
+				model.change( writer => {
+					writer.insertText( '@', doc.selection.getFirstPosition() );
+				} );
+
+				return waitForDebounce()
+					.then( () => expect( panelView.isVisible ).to.be.true )
+					.then( () => {
+						model.change( writer => {
+							const end = doc.selection.getFirstPosition();
+							const start = end.getShiftedBy( -1 );
+
+							writer.remove( writer.createRange( start, end ) );
+						} );
+					} )
+					.then( waitForDebounce )
+					.then( () => expect( panelView.isVisible ).to.be.false );
+			} );
+		} );
+
 		describe( 'unicode', () => {
 			beforeEach( () => {
 				return createClassicTestEditor( {
@@ -1138,259 +871,223 @@
 						}
 					]
 				} );
->>>>>>> 83830783
-			} );
+			} );
+
+			it( 'should show panel for matched marker', () => {
+				setData( model, '<paragraph>foo []</paragraph>' );
+
+				model.change( writer => {
+					writer.insertText( '#', doc.selection.getFirstPosition() );
+				} );
+
+				return waitForDebounce()
+					.then( () => {
+						expect( panelView.isVisible ).to.be.true;
+						expect( editor.model.markers.has( 'mention' ) ).to.be.true;
+						expect( mentionsView.items ).to.have.length( 4 );
+					} );
+			} );
+
+			it( 'should show filtered results for matched text', () => {
+				setData( model, '<paragraph>foo []</paragraph>' );
+
+				model.change( writer => {
+					writer.insertText( '#', doc.selection.getFirstPosition() );
+				} );
+
+				model.change( writer => {
+					writer.insertText( '2', doc.selection.getFirstPosition() );
+				} );
+
+				return waitForDebounce()
+					.then( () => {
+						expect( panelView.isVisible ).to.be.true;
+						expect( editor.model.markers.has( 'mention' ) ).to.be.true;
+						expect( mentionsView.items ).to.have.length( 1 );
+					} );
+			} );
+
+			it( 'should hide panel if no matched items', () => {
+				setData( model, '<paragraph>foo []</paragraph>' );
+
+				model.change( writer => {
+					writer.insertText( '#', doc.selection.getFirstPosition() );
+				} );
+
+				return waitForDebounce()
+					.then( () => expect( panelView.isVisible ).to.be.true )
+					.then( () => {
+						model.change( writer => {
+							writer.insertText( 'x', doc.selection.getFirstPosition() );
+						} );
+					} )
+					.then( waitForDebounce )
+					.then( () => {
+						expect( panelView.isVisible ).to.be.false;
+						expect( editor.model.markers.has( 'mention' ) ).to.be.false;
+						expect( mentionsView.items ).to.have.length( 0 );
+					} );
+			} );
+
+			it( 'should hide panel when text was unmatched', () => {
+				setData( model, '<paragraph>foo []</paragraph>' );
+
+				model.change( writer => {
+					writer.insertText( '#', doc.selection.getFirstPosition() );
+				} );
+
+				return waitForDebounce()
+					.then( () => expect( panelView.isVisible ).to.be.true )
+					.then( () => {
+						model.change( writer => {
+							const end = doc.selection.getFirstPosition();
+							const start = end.getShiftedBy( -1 );
+
+							writer.remove( writer.createRange( start, end ) );
+						} );
+					} )
+					.then( waitForDebounce )
+					.then( () => expect( panelView.isVisible ).to.be.false );
+			} );
+		} );
+
+		function testOpeningPunctuationCharacter( character, skip = false ) {
+			it( `should show panel for matched marker after a "${ character }" character`, function() {
+				if ( skip ) {
+					this.skip();
+				}
+
+				setData( model, '<paragraph>[] foo</paragraph>' );
+
+				model.change( writer => {
+					writer.insertText( character, doc.selection.getFirstPosition() );
+				} );
+
+				model.change( writer => {
+					writer.insertText( '@', doc.selection.getFirstPosition() );
+				} );
+
+				return waitForDebounce()
+					.then( () => {
+						expect( panelView.isVisible, 'panel is visible' ).to.be.true;
+						expect( editor.model.markers.has( 'mention' ), 'marker is inserted' ).to.be.true;
+						expect( mentionsView.items ).to.have.length( 5 );
+					} );
+			} );
+		}
 	} );
 
-	it( 'should hide the panel on selection change', () => {
-		return createClassicTestEditor( staticConfig )
-			.then( () => {
-				setData( model, '<paragraph>foo []</paragraph>' );
-
-				model.change( writer => {
-					writer.insertText( '@', doc.selection.getFirstPosition() );
-				} );
-			} )
-			.then( waitForDebounce )
-			.then( () => {
-				expect( panelView.isVisible ).to.be.true;
-				expect( editor.model.markers.has( 'mention' ) ).to.be.true;
-
-				model.change( writer => {
-					// Place position at the beginning of a paragraph.
-					writer.setSelection( doc.getRoot().getChild( 0 ), 0 );
-				} );
-
-				expect( panelView.isVisible ).to.be.false;
-				expect( mentionsView.position ).to.be.undefined;
-				expect( editor.model.markers.has( 'mention' ) ).to.be.false;
-			} );
-	} );
-
-	it( 'should hide the panel on selection change triggered by mouse click', () => {
-		return createClassicTestEditor( staticConfig )
-			.then( () => {
-				setData( model, '<paragraph>foo []</paragraph>' );
-
-				model.change( writer => {
-					writer.insertText( '@', doc.selection.getFirstPosition() );
-				} );
-			} )
-			.then( waitForDebounce )
-			.then( () => {
-				expect( panelView.isVisible ).to.be.true;
-				expect( editor.model.markers.has( 'mention' ) ).to.be.true;
-
-				// This happens when user clicks outside the panel view and selection is changed.
-				// Two panel closing mechanisms are run:
-				// - clickOutsideHandler
-				// - unmatched text in text watcher
-				// which may fail when trying to remove mention marker twice.
-				document.body.dispatchEvent( new Event( 'mousedown', { bubbles: true } ) );
-				model.change( writer => {
-					// Place position at the beginning of a paragraph.
-					writer.setSelection( doc.getRoot().getChild( 0 ), 0 );
-				} );
-
-				expect( panelView.isVisible ).to.be.false;
-				expect( mentionsView.position ).to.be.undefined;
-				expect( editor.model.markers.has( 'mention' ) ).to.be.false;
-			} );
-	} );
-
-	describe( 'default list item', () => {
-		// Create map of expected feed items as objects as they will be stored internally.
-		const feedItems = staticConfig.feeds[ 0 ].feed.map( text => ( { text: `${ text }`, id: `${ text }` } ) );
-
-		beforeEach( () => {
-			return createClassicTestEditor( staticConfig );
-		} );
-
-		describe( 'on arrows', () => {
-			it( 'should cycle down on arrow down', () => {
-				setData( model, '<paragraph>foo []</paragraph>' );
-
-				model.change( writer => {
-					writer.insertText( '@', doc.selection.getFirstPosition() );
-				} );
-
-				return waitForDebounce()
-					.then( () => {
-						expectChildViewsIsOnState( [ true, false, false, false, false ] );
-
-						const keyEvtData = {
-							keyCode: keyCodes.arrowdown,
-							preventDefault: sinon.spy(),
-							stopPropagation: sinon.spy()
-						};
-
-						fireKeyDownEvent( keyEvtData );
-						expectChildViewsIsOnState( [ false, true, false, false, false ] );
-
-						fireKeyDownEvent( keyEvtData );
-						expectChildViewsIsOnState( [ false, false, true, false, false ] );
-
-						fireKeyDownEvent( keyEvtData );
-						expectChildViewsIsOnState( [ false, false, false, true, false ] );
-
-						fireKeyDownEvent( keyEvtData );
-						expectChildViewsIsOnState( [ false, false, false, false, true ] );
-
-						fireKeyDownEvent( keyEvtData );
-						expectChildViewsIsOnState( [ true, false, false, false, false ] );
-					} );
-			} );
-
-			it( 'should cycle up on arrow up', () => {
-				setData( model, '<paragraph>foo []</paragraph>' );
-
-				model.change( writer => {
-					writer.insertText( '@', doc.selection.getFirstPosition() );
-				} );
-
-				return waitForDebounce()
-					.then( () => {
-						expectChildViewsIsOnState( [ true, false, false, false, false ] );
-
-						const keyEvtData = {
-							keyCode: keyCodes.arrowup,
-							preventDefault: sinon.spy(),
-							stopPropagation: sinon.spy()
-						};
-
-						fireKeyDownEvent( keyEvtData );
-						expectChildViewsIsOnState( [ false, false, false, false, true ] );
-
-						fireKeyDownEvent( keyEvtData );
-						expectChildViewsIsOnState( [ false, false, false, true, false ] );
-
-						fireKeyDownEvent( keyEvtData );
-						expectChildViewsIsOnState( [ false, false, true, false, false ] );
-
-						fireKeyDownEvent( keyEvtData );
-						expectChildViewsIsOnState( [ false, true, false, false, false ] );
-
-						fireKeyDownEvent( keyEvtData );
-						expectChildViewsIsOnState( [ true, false, false, false, false ] );
-					} );
-			} );
-
-			it( 'should not cycle with only one item in the list', () => {
-				setData( model, '<paragraph>foo []</paragraph>' );
-
-				const keyDownEvtData = {
-					keyCode: keyCodes.arrowdown,
-					preventDefault: sinon.spy(),
-					stopPropagation: sinon.spy()
-				};
-
-				const keyUpEvtData = {
-					keyCode: keyCodes.arrowdown,
-					preventDefault: sinon.spy(),
-					stopPropagation: sinon.spy()
-				};
-
-				model.change( writer => {
-					writer.insertText( '@T', doc.selection.getFirstPosition() );
-				} );
-
-				return waitForDebounce()
-					.then( () => {
-						expectChildViewsIsOnState( [ true ] );
-
-						fireKeyDownEvent( keyDownEvtData );
-
-						expectChildViewsIsOnState( [ true ] );
-
-						fireKeyDownEvent( keyUpEvtData );
-
-						expectChildViewsIsOnState( [ true ] );
-					} );
-			} );
-		} );
-
-		describe( 'on "execute" keys', () => {
-			testExecuteKey( 'enter', keyCodes.enter, feedItems );
-
-			testExecuteKey( 'tab', keyCodes.tab, feedItems );
-
-			testExecuteKey( 'space', keyCodes.space, feedItems );
-		} );
-	} );
-
-	describe( 'default list item with custom feed', () => {
-		const issues = [
-			{ id: '@Ted' },
-			{ id: '@Barney' },
-			{ id: '@Robin' },
-			{ id: '@Lily' },
-			{ id: '@Marshal' }
-		];
-
-		beforeEach( () => {
-			return createClassicTestEditor( {
-				feeds: [
-					{
-						marker: '@',
-						feed: feedText => issues.filter( issue => issue.id.includes( feedText ) )
-					}
-				]
-			} );
-		} );
-
-		it( 'should show panel for matched marker', () => {
-			setData( model, '<paragraph>foo []</paragraph>' );
-
-			model.change( writer => {
-				writer.insertText( '@', doc.selection.getFirstPosition() );
-			} );
-
-			return waitForDebounce()
+	describe( 'panel behavior', () => {
+		it( 'should close the opened panel on esc', () => {
+			return createClassicTestEditor( staticConfig )
+				.then( () => {
+					setData( model, '<paragraph>foo []</paragraph>' );
+
+					model.change( writer => {
+						writer.insertText( '@', doc.selection.getFirstPosition() );
+					} );
+				} )
+				.then( waitForDebounce )
 				.then( () => {
 					expect( panelView.isVisible ).to.be.true;
 					expect( editor.model.markers.has( 'mention' ) ).to.be.true;
-					expect( mentionsView.items ).to.have.length( 5 );
-				} );
-		} );
-	} );
-
-	describe( 'custom list item (string)', () => {
-		const issues = [
-			{ id: '@1002', title: 'Some bug in editor.' },
-			{ id: '@1003', title: 'Introduce this feature.' },
-			{ id: '@1004', title: 'Missing docs.' },
-			{ id: '@1005', title: 'Another bug.' },
-			{ id: '@1006', title: 'More bugs' }
-		];
-
-		beforeEach( () => {
-			return createClassicTestEditor( {
-				feeds: [
-					{
-						marker: '@',
-						feed: issues,
-						itemRenderer: item => item.title
-					}
-				]
-			} );
-		} );
-
-		it( 'should show panel for matched marker', () => {
-			setData( model, '<paragraph>foo []</paragraph>' );
-
-			model.change( writer => {
-				writer.insertText( '@', doc.selection.getFirstPosition() );
-			} );
-
-			return waitForDebounce()
+
+					fireKeyDownEvent( {
+						keyCode: keyCodes.esc,
+						preventDefault: sinon.spy(),
+						stopPropagation: sinon.spy()
+					} );
+
+					expect( panelView.isVisible ).to.be.false;
+					expect( editor.model.markers.has( 'mention' ) ).to.be.false;
+				} );
+		} );
+
+		it( 'should close the opened panel when click outside the panel', () => {
+			return createClassicTestEditor( staticConfig )
+				.then( () => {
+					setData( model, '<paragraph>foo []</paragraph>' );
+
+					model.change( writer => {
+						writer.insertText( '@', doc.selection.getFirstPosition() );
+					} );
+				} )
+				.then( waitForDebounce )
 				.then( () => {
 					expect( panelView.isVisible ).to.be.true;
 					expect( editor.model.markers.has( 'mention' ) ).to.be.true;
-					expect( mentionsView.items ).to.have.length( 5 );
-				} );
-		} );
-
-		describe( 'keys', () => {
+
+					document.body.dispatchEvent( new Event( 'mousedown', { bubbles: true } ) );
+
+					expect( panelView.isVisible ).to.be.false;
+					expect( editor.model.markers.has( 'mention' ) ).to.be.false;
+				} );
+		} );
+
+		it( 'should hide the panel on selection change', () => {
+			return createClassicTestEditor( staticConfig )
+				.then( () => {
+					setData( model, '<paragraph>foo []</paragraph>' );
+
+					model.change( writer => {
+						writer.insertText( '@', doc.selection.getFirstPosition() );
+					} );
+				} )
+				.then( waitForDebounce )
+				.then( () => {
+					expect( panelView.isVisible ).to.be.true;
+					expect( editor.model.markers.has( 'mention' ) ).to.be.true;
+
+					model.change( writer => {
+						// Place position at the beginning of a paragraph.
+						writer.setSelection( doc.getRoot().getChild( 0 ), 0 );
+					} );
+
+					expect( panelView.isVisible ).to.be.false;
+					expect( mentionsView.position ).to.be.undefined;
+					expect( editor.model.markers.has( 'mention' ) ).to.be.false;
+				} );
+		} );
+
+		it( 'should hide the panel on selection change triggered by mouse click', () => {
+			return createClassicTestEditor( staticConfig )
+				.then( () => {
+					setData( model, '<paragraph>foo []</paragraph>' );
+
+					model.change( writer => {
+						writer.insertText( '@', doc.selection.getFirstPosition() );
+					} );
+				} )
+				.then( waitForDebounce )
+				.then( () => {
+					expect( panelView.isVisible ).to.be.true;
+					expect( editor.model.markers.has( 'mention' ) ).to.be.true;
+
+					// This happens when user clicks outside the panel view and selection is changed.
+					// Two panel closing mechanisms are run:
+					// - clickOutsideHandler
+					// - unmatched text in text watcher
+					// which may fail when trying to remove mention marker twice.
+					document.body.dispatchEvent( new Event( 'mousedown', { bubbles: true } ) );
+					model.change( writer => {
+						// Place position at the beginning of a paragraph.
+						writer.setSelection( doc.getRoot().getChild( 0 ), 0 );
+					} );
+
+					expect( panelView.isVisible ).to.be.false;
+					expect( mentionsView.position ).to.be.undefined;
+					expect( editor.model.markers.has( 'mention' ) ).to.be.false;
+				} );
+		} );
+
+		describe( 'default list item', () => {
+			// Create map of expected feed items as objects as they will be stored internally.
+			const feedItems = staticConfig.feeds[ 0 ].feed.map( text => ( { text: `${ text }`, id: `${ text }` } ) );
+
+			beforeEach( () => {
+				return createClassicTestEditor( staticConfig );
+			} );
+
 			describe( 'on arrows', () => {
 				it( 'should cycle down on arrow down', () => {
 					setData( model, '<paragraph>foo []</paragraph>' );
@@ -1459,196 +1156,541 @@
 							expectChildViewsIsOnState( [ true, false, false, false, false ] );
 						} );
 				} );
+
+				it( 'should not cycle with only one item in the list', () => {
+					setData( model, '<paragraph>foo []</paragraph>' );
+
+					const keyDownEvtData = {
+						keyCode: keyCodes.arrowdown,
+						preventDefault: sinon.spy(),
+						stopPropagation: sinon.spy()
+					};
+
+					const keyUpEvtData = {
+						keyCode: keyCodes.arrowdown,
+						preventDefault: sinon.spy(),
+						stopPropagation: sinon.spy()
+					};
+
+					model.change( writer => {
+						writer.insertText( '@T', doc.selection.getFirstPosition() );
+					} );
+
+					return waitForDebounce()
+						.then( () => {
+							expectChildViewsIsOnState( [ true ] );
+
+							fireKeyDownEvent( keyDownEvtData );
+
+							expectChildViewsIsOnState( [ true ] );
+
+							fireKeyDownEvent( keyUpEvtData );
+
+							expectChildViewsIsOnState( [ true ] );
+						} );
+				} );
 			} );
 
 			describe( 'on "execute" keys', () => {
-				testExecuteKey( 'enter', keyCodes.enter, issues );
-
-				testExecuteKey( 'tab', keyCodes.tab, issues );
-
-				testExecuteKey( 'space', keyCodes.space, issues );
-			} );
-		} );
+				testExecuteKey( 'enter', keyCodes.enter, feedItems );
+
+				testExecuteKey( 'tab', keyCodes.tab, feedItems );
+
+				testExecuteKey( 'space', keyCodes.space, feedItems );
+			} );
+		} );
+
+		describe( 'default list item with custom feed', () => {
+			const issues = [
+				{ id: '@Ted' },
+				{ id: '@Barney' },
+				{ id: '@Robin' },
+				{ id: '@Lily' },
+				{ id: '@Marshal' }
+			];
+
+			beforeEach( () => {
+				return createClassicTestEditor( {
+					feeds: [
+						{
+							marker: '@',
+							feed: feedText => issues.filter( issue => issue.id.includes( feedText ) )
+						}
+					]
+				} );
+			} );
+
+			it( 'should show panel for matched marker', () => {
+				setData( model, '<paragraph>foo []</paragraph>' );
+
+				model.change( writer => {
+					writer.insertText( '@', doc.selection.getFirstPosition() );
+				} );
+
+				return waitForDebounce()
+					.then( () => {
+						expect( panelView.isVisible ).to.be.true;
+						expect( editor.model.markers.has( 'mention' ) ).to.be.true;
+						expect( mentionsView.items ).to.have.length( 5 );
+					} );
+			} );
+		} );
+
+		describe( 'custom list item (string)', () => {
+			const issues = [
+				{ id: '@1002', title: 'Some bug in editor.' },
+				{ id: '@1003', title: 'Introduce this feature.' },
+				{ id: '@1004', title: 'Missing docs.' },
+				{ id: '@1005', title: 'Another bug.' },
+				{ id: '@1006', title: 'More bugs' }
+			];
+
+			beforeEach( () => {
+				return createClassicTestEditor( {
+					feeds: [
+						{
+							marker: '@',
+							feed: issues,
+							itemRenderer: item => item.title
+						}
+					]
+				} );
+			} );
+
+			it( 'should show panel for matched marker', () => {
+				setData( model, '<paragraph>foo []</paragraph>' );
+
+				model.change( writer => {
+					writer.insertText( '@', doc.selection.getFirstPosition() );
+				} );
+
+				return waitForDebounce()
+					.then( () => {
+						expect( panelView.isVisible ).to.be.true;
+						expect( editor.model.markers.has( 'mention' ) ).to.be.true;
+						expect( mentionsView.items ).to.have.length( 5 );
+					} );
+			} );
+
+			describe( 'keys', () => {
+				describe( 'on arrows', () => {
+					it( 'should cycle down on arrow down', () => {
+						setData( model, '<paragraph>foo []</paragraph>' );
+
+						model.change( writer => {
+							writer.insertText( '@', doc.selection.getFirstPosition() );
+						} );
+
+						return waitForDebounce()
+							.then( () => {
+								expectChildViewsIsOnState( [ true, false, false, false, false ] );
+
+								const keyEvtData = {
+									keyCode: keyCodes.arrowdown,
+									preventDefault: sinon.spy(),
+									stopPropagation: sinon.spy()
+								};
+
+								fireKeyDownEvent( keyEvtData );
+								expectChildViewsIsOnState( [ false, true, false, false, false ] );
+
+								fireKeyDownEvent( keyEvtData );
+								expectChildViewsIsOnState( [ false, false, true, false, false ] );
+
+								fireKeyDownEvent( keyEvtData );
+								expectChildViewsIsOnState( [ false, false, false, true, false ] );
+
+								fireKeyDownEvent( keyEvtData );
+								expectChildViewsIsOnState( [ false, false, false, false, true ] );
+
+								fireKeyDownEvent( keyEvtData );
+								expectChildViewsIsOnState( [ true, false, false, false, false ] );
+							} );
+					} );
+
+					it( 'should cycle up on arrow up', () => {
+						setData( model, '<paragraph>foo []</paragraph>' );
+
+						model.change( writer => {
+							writer.insertText( '@', doc.selection.getFirstPosition() );
+						} );
+
+						return waitForDebounce()
+							.then( () => {
+								expectChildViewsIsOnState( [ true, false, false, false, false ] );
+
+								const keyEvtData = {
+									keyCode: keyCodes.arrowup,
+									preventDefault: sinon.spy(),
+									stopPropagation: sinon.spy()
+								};
+
+								fireKeyDownEvent( keyEvtData );
+								expectChildViewsIsOnState( [ false, false, false, false, true ] );
+
+								fireKeyDownEvent( keyEvtData );
+								expectChildViewsIsOnState( [ false, false, false, true, false ] );
+
+								fireKeyDownEvent( keyEvtData );
+								expectChildViewsIsOnState( [ false, false, true, false, false ] );
+
+								fireKeyDownEvent( keyEvtData );
+								expectChildViewsIsOnState( [ false, true, false, false, false ] );
+
+								fireKeyDownEvent( keyEvtData );
+								expectChildViewsIsOnState( [ true, false, false, false, false ] );
+							} );
+					} );
+				} );
+
+				describe( 'on "execute" keys', () => {
+					testExecuteKey( 'enter', keyCodes.enter, issues );
+
+					testExecuteKey( 'tab', keyCodes.tab, issues );
+
+					testExecuteKey( 'space', keyCodes.space, issues );
+				} );
+			} );
+		} );
+
+		describe( 'custom list item (DOM Element)', () => {
+			const issues = [
+				{ id: '@1002', title: 'Some bug in editor.' },
+				{ id: '@1003', title: 'Introduce this feature.' },
+				{ id: '@1004', title: 'Missing docs.' },
+				{ id: '@1005', title: 'Another bug.' },
+				{ id: '@1006', title: 'More bugs' }
+			];
+
+			beforeEach( () => {
+				return createClassicTestEditor( {
+					feeds: [
+						{
+							marker: '@',
+							feed: feedText => {
+								return Promise.resolve( issues.filter( issue => issue.id.includes( feedText ) ) );
+							},
+							itemRenderer: item => {
+								const span = global.document.createElementNS( 'http://www.w3.org/1999/xhtml', 'span' );
+
+								span.innerHTML = `<span id="issue-${ item.id.slice( 1 ) }">@${ item.title }</span>`;
+
+								return span;
+							}
+						}
+					]
+				} );
+			} );
+
+			it( 'should show panel for matched marker', () => {
+				setData( model, '<paragraph>foo []</paragraph>' );
+
+				model.change( writer => {
+					writer.insertText( '@', doc.selection.getFirstPosition() );
+				} );
+
+				return waitForDebounce()
+					.then( () => {
+						expect( panelView.isVisible ).to.be.true;
+						expect( editor.model.markers.has( 'mention' ) ).to.be.true;
+						expect( mentionsView.items ).to.have.length( 5 );
+					} );
+			} );
+
+			describe( 'keys', () => {
+				describe( 'on arrows', () => {
+					it( 'should cycle down on arrow down', () => {
+						setData( model, '<paragraph>foo []</paragraph>' );
+
+						model.change( writer => {
+							writer.insertText( '@', doc.selection.getFirstPosition() );
+						} );
+
+						return waitForDebounce()
+							.then( () => {
+								expectChildViewsIsOnState( [ true, false, false, false, false ] );
+
+								const keyEvtData = {
+									keyCode: keyCodes.arrowdown,
+									preventDefault: sinon.spy(),
+									stopPropagation: sinon.spy()
+								};
+
+								fireKeyDownEvent( keyEvtData );
+								expectChildViewsIsOnState( [ false, true, false, false, false ] );
+
+								fireKeyDownEvent( keyEvtData );
+								expectChildViewsIsOnState( [ false, false, true, false, false ] );
+
+								fireKeyDownEvent( keyEvtData );
+								expectChildViewsIsOnState( [ false, false, false, true, false ] );
+
+								fireKeyDownEvent( keyEvtData );
+								expectChildViewsIsOnState( [ false, false, false, false, true ] );
+
+								fireKeyDownEvent( keyEvtData );
+								expectChildViewsIsOnState( [ true, false, false, false, false ] );
+							} );
+					} );
+
+					it( 'should cycle up on arrow up', () => {
+						setData( model, '<paragraph>foo []</paragraph>' );
+
+						model.change( writer => {
+							writer.insertText( '@', doc.selection.getFirstPosition() );
+						} );
+
+						return waitForDebounce()
+							.then( () => {
+								expectChildViewsIsOnState( [ true, false, false, false, false ] );
+
+								const keyEvtData = {
+									keyCode: keyCodes.arrowup,
+									preventDefault: sinon.spy(),
+									stopPropagation: sinon.spy()
+								};
+
+								fireKeyDownEvent( keyEvtData );
+								expectChildViewsIsOnState( [ false, false, false, false, true ] );
+
+								fireKeyDownEvent( keyEvtData );
+								expectChildViewsIsOnState( [ false, false, false, true, false ] );
+
+								fireKeyDownEvent( keyEvtData );
+								expectChildViewsIsOnState( [ false, false, true, false, false ] );
+
+								fireKeyDownEvent( keyEvtData );
+								expectChildViewsIsOnState( [ false, true, false, false, false ] );
+
+								fireKeyDownEvent( keyEvtData );
+								expectChildViewsIsOnState( [ true, false, false, false, false ] );
+							} );
+					} );
+				} );
+
+				describe( 'on "execute" keys', () => {
+					testExecuteKey( 'enter', keyCodes.enter, issues );
+
+					testExecuteKey( 'tab', keyCodes.tab, issues );
+
+					testExecuteKey( 'space', keyCodes.space, issues );
+				} );
+
+				describe( 'mouse', () => {
+					it( 'should execute selected button on mouse click', () => {
+						setData( model, '<paragraph>foo []</paragraph>' );
+
+						model.change( writer => {
+							writer.insertText( '@', doc.selection.getFirstPosition() );
+						} );
+
+						const command = editor.commands.get( 'mention' );
+						const spy = testUtils.sinon.spy( command, 'execute' );
+
+						return waitForDebounce()
+							.then( () => {
+								expectChildViewsIsOnState( [ true, false, false, false, false ] );
+
+								const element = panelView.element.querySelector( '#issue-1004' );
+								element.dispatchEvent( new Event( 'click', { bubbles: true } ) );
+
+								sinon.assert.calledOnce( spy );
+
+								const commandOptions = spy.getCall( 0 ).args[ 0 ];
+
+								const item = issues[ 2 ];
+
+								expect( commandOptions ).to.have.property( 'mention' ).that.deep.equal( item );
+								expect( commandOptions ).to.have.property( 'marker', '@' );
+								expect( commandOptions ).to.have.property( 'range' );
+
+								const start = model.createPositionAt( doc.getRoot().getChild( 0 ), 4 );
+								const expectedRange = model.createRange( start, start.getShiftedBy( 1 ) );
+
+								expect( commandOptions.range.isEqual( expectedRange ) ).to.be.true;
+							} );
+					} );
+				} );
+			} );
+		} );
+
+		describe( 'multiple feeds configuration', () => {
+			beforeEach( () => {
+				return createClassicTestEditor( {
+					feeds: [
+						{
+							marker: '@',
+							feed: [ '@a1', '@a2', '@a3' ]
+						},
+						{
+							marker: '$',
+							feed: [ '$a1', '$a2', '$a3', '$a4', '$a5' ]
+						}
+					]
+				} );
+			} );
+
+			it( 'should show panel for matched marker', () => {
+				setData( model, '<paragraph>foo []</paragraph>' );
+
+				model.change( writer => {
+					writer.insertText( '@', doc.selection.getFirstPosition() );
+				} );
+
+				return waitForDebounce()
+					.then( () => {
+						expect( panelView.isVisible ).to.be.true;
+						expect( editor.model.markers.has( 'mention' ) ).to.be.true;
+						expect( mentionsView.items ).to.have.length( 3 );
+
+						mentionsView.items.get( 0 ).children.get( 0 ).fire( 'execute' );
+					} )
+					.then( waitForDebounce )
+					.then( () => {
+						expect( panelView.isVisible ).to.be.false;
+						expect( editor.model.markers.has( 'mention' ) ).to.be.false;
+
+						model.change( writer => {
+							writer.insertText( '$', doc.selection.getFirstPosition() );
+						} );
+					} )
+					.then( waitForDebounce )
+					.then( () => {
+						expect( panelView.isVisible ).to.be.true;
+						expect( editor.model.markers.has( 'mention' ) ).to.be.true;
+						expect( mentionsView.items ).to.have.length( 5 );
+
+						mentionsView.items.get( 0 ).children.get( 0 ).fire( 'execute' );
+					} )
+					.then( waitForDebounce )
+					.then( () => {
+						expect( panelView.isVisible ).to.be.false;
+						expect( editor.model.markers.has( 'mention' ) ).to.be.false;
+
+						model.change( writer => {
+							writer.insertText( '@', doc.selection.getFirstPosition() );
+						} );
+					} )
+					.then( waitForDebounce )
+					.then( () => {
+						expect( panelView.isVisible ).to.be.true;
+						expect( editor.model.markers.has( 'mention' ) ).to.be.true;
+
+						expect( mentionsView.items ).to.have.length( 3 );
+					} );
+			} );
+		} );
+
+		function testExecuteKey( name, keyCode, feedItems ) {
+			it( 'should execute selected button on ' + name, () => {
+				setData( model, '<paragraph>foo []</paragraph>' );
+
+				model.change( writer => {
+					writer.insertText( '@', doc.selection.getFirstPosition() );
+				} );
+
+				const command = editor.commands.get( 'mention' );
+				const spy = testUtils.sinon.spy( command, 'execute' );
+
+				return waitForDebounce()
+					.then( () => {
+						expectChildViewsIsOnState( [ true, false, false, false, false ] );
+
+						fireKeyDownEvent( {
+							keyCode: keyCodes.arrowup,
+							preventDefault: sinon.spy(),
+							stopPropagation: sinon.spy()
+						} );
+
+						expectChildViewsIsOnState( [ false, false, false, false, true ] );
+
+						fireKeyDownEvent( {
+							keyCode,
+							preventDefault: sinon.spy(),
+							stopPropagation: sinon.spy()
+						} );
+
+						sinon.assert.calledOnce( spy );
+
+						assertCommandOptions( spy.getCall( 0 ).args[ 0 ], '@', feedItems[ 4 ] );
+
+						const start = model.createPositionAt( doc.getRoot().getChild( 0 ), 4 );
+						const expectedRange = model.createRange( start, start.getShiftedBy( 1 ) );
+
+						expect( spy.getCall( 0 ).args[ 0 ].range.isEqual( expectedRange ) ).to.be.true;
+					} );
+			} );
+
+			it( 'should do nothing if panel is not visible on ' + name, () => {
+				setData( model, '<paragraph>foo []</paragraph>' );
+
+				model.change( writer => {
+					writer.insertText( '@', doc.selection.getFirstPosition() );
+				} );
+
+				const command = editor.commands.get( 'mention' );
+				const spy = testUtils.sinon.spy( command, 'execute' );
+
+				return waitForDebounce()
+					.then( () => {
+						expect( panelView.isVisible ).to.be.true;
+						expect( editor.model.markers.has( 'mention' ) ).to.be.true;
+
+						fireKeyDownEvent( {
+							keyCode: keyCodes.esc,
+							preventDefault: sinon.spy(),
+							stopPropagation: sinon.spy()
+						} );
+
+						expect( panelView.isVisible ).to.be.false;
+						expect( editor.model.markers.has( 'mention' ) ).to.be.false;
+
+						fireKeyDownEvent( {
+							keyCode,
+							preventDefault: sinon.spy(),
+							stopPropagation: sinon.spy()
+						} );
+
+						sinon.assert.notCalled( spy );
+
+						expect( panelView.isVisible ).to.be.false;
+						expect( editor.model.markers.has( 'mention' ) ).to.be.false;
+					} );
+			} );
+		}
 	} );
 
-	describe( 'custom list item (DOM Element)', () => {
-		const issues = [
-			{ id: '@1002', title: 'Some bug in editor.' },
-			{ id: '@1003', title: 'Introduce this feature.' },
-			{ id: '@1004', title: 'Missing docs.' },
-			{ id: '@1005', title: 'Another bug.' },
-			{ id: '@1006', title: 'More bugs' }
-		];
-
-		beforeEach( () => {
-			return createClassicTestEditor( {
-				feeds: [
-					{
-						marker: '@',
-						feed: feedText => {
-							return Promise.resolve( issues.filter( issue => issue.id.includes( feedText ) ) );
-						},
-						itemRenderer: item => {
-							const span = global.document.createElementNS( 'http://www.w3.org/1999/xhtml', 'span' );
-
-							span.innerHTML = `<span id="issue-${ item.id.slice( 1 ) }">@${ item.title }</span>`;
-
-							return span;
-						}
-					}
-				]
-			} );
-		} );
-
-		it( 'should show panel for matched marker', () => {
+	describe( 'execute', () => {
+		beforeEach( () => createClassicTestEditor( staticConfig ) );
+
+		it( 'should call the mention command with proper options', () => {
 			setData( model, '<paragraph>foo []</paragraph>' );
 
 			model.change( writer => {
 				writer.insertText( '@', doc.selection.getFirstPosition() );
 			} );
 
+			const command = editor.commands.get( 'mention' );
+			const spy = testUtils.sinon.spy( command, 'execute' );
+
 			return waitForDebounce()
 				.then( () => {
-					expect( panelView.isVisible ).to.be.true;
-					expect( editor.model.markers.has( 'mention' ) ).to.be.true;
-					expect( mentionsView.items ).to.have.length( 5 );
-				} );
-		} );
-
-		describe( 'keys', () => {
-			describe( 'on arrows', () => {
-				it( 'should cycle down on arrow down', () => {
-					setData( model, '<paragraph>foo []</paragraph>' );
-
-					model.change( writer => {
-						writer.insertText( '@', doc.selection.getFirstPosition() );
-					} );
-
-					return waitForDebounce()
-						.then( () => {
-							expectChildViewsIsOnState( [ true, false, false, false, false ] );
-
-							const keyEvtData = {
-								keyCode: keyCodes.arrowdown,
-								preventDefault: sinon.spy(),
-								stopPropagation: sinon.spy()
-							};
-
-							fireKeyDownEvent( keyEvtData );
-							expectChildViewsIsOnState( [ false, true, false, false, false ] );
-
-							fireKeyDownEvent( keyEvtData );
-							expectChildViewsIsOnState( [ false, false, true, false, false ] );
-
-							fireKeyDownEvent( keyEvtData );
-							expectChildViewsIsOnState( [ false, false, false, true, false ] );
-
-							fireKeyDownEvent( keyEvtData );
-							expectChildViewsIsOnState( [ false, false, false, false, true ] );
-
-							fireKeyDownEvent( keyEvtData );
-							expectChildViewsIsOnState( [ true, false, false, false, false ] );
-						} );
-				} );
-
-				it( 'should cycle up on arrow up', () => {
-					setData( model, '<paragraph>foo []</paragraph>' );
-
-					model.change( writer => {
-						writer.insertText( '@', doc.selection.getFirstPosition() );
-					} );
-
-					return waitForDebounce()
-						.then( () => {
-							expectChildViewsIsOnState( [ true, false, false, false, false ] );
-
-							const keyEvtData = {
-								keyCode: keyCodes.arrowup,
-								preventDefault: sinon.spy(),
-								stopPropagation: sinon.spy()
-							};
-
-							fireKeyDownEvent( keyEvtData );
-							expectChildViewsIsOnState( [ false, false, false, false, true ] );
-
-							fireKeyDownEvent( keyEvtData );
-							expectChildViewsIsOnState( [ false, false, false, true, false ] );
-
-							fireKeyDownEvent( keyEvtData );
-							expectChildViewsIsOnState( [ false, false, true, false, false ] );
-
-							fireKeyDownEvent( keyEvtData );
-							expectChildViewsIsOnState( [ false, true, false, false, false ] );
-
-							fireKeyDownEvent( keyEvtData );
-							expectChildViewsIsOnState( [ true, false, false, false, false ] );
-						} );
-				} );
-			} );
-
-			describe( 'on "execute" keys', () => {
-				testExecuteKey( 'enter', keyCodes.enter, issues );
-
-				testExecuteKey( 'tab', keyCodes.tab, issues );
-
-				testExecuteKey( 'space', keyCodes.space, issues );
-			} );
-
-			describe( 'mouse', () => {
-				it( 'should execute selected button on mouse click', () => {
-					setData( model, '<paragraph>foo []</paragraph>' );
-
-					model.change( writer => {
-						writer.insertText( '@', doc.selection.getFirstPosition() );
-					} );
-
-					const command = editor.commands.get( 'mention' );
-					const spy = testUtils.sinon.spy( command, 'execute' );
-
-					return waitForDebounce()
-						.then( () => {
-							expectChildViewsIsOnState( [ true, false, false, false, false ] );
-
-							const element = panelView.element.querySelector( '#issue-1004' );
-							element.dispatchEvent( new Event( 'click', { bubbles: true } ) );
-
-							sinon.assert.calledOnce( spy );
-
-							const commandOptions = spy.getCall( 0 ).args[ 0 ];
-
-							const item = issues[ 2 ];
-
-							expect( commandOptions ).to.have.property( 'mention' ).that.deep.equal( item );
-							expect( commandOptions ).to.have.property( 'marker', '@' );
-							expect( commandOptions ).to.have.property( 'range' );
-
-							const start = model.createPositionAt( doc.getRoot().getChild( 0 ), 4 );
-							const expectedRange = model.createRange( start, start.getShiftedBy( 1 ) );
-
-							expect( commandOptions.range.isEqual( expectedRange ) ).to.be.true;
-						} );
-				} );
-			} );
-		} );
-	} );
-
-	describe( 'multiple feeds configuration', () => {
-		beforeEach( () => {
-			return createClassicTestEditor( {
-				feeds: [
-					{
-						marker: '@',
-						feed: [ '@a1', '@a2', '@a3' ]
-					},
-					{
-						marker: '$',
-						feed: [ '$a1', '$a2', '$a3', '$a4', '$a5' ]
-					}
-				]
-			} );
-		} );
-
-		it( 'should show panel for matched marker', () => {
+					mentionsView.items.get( 0 ).children.get( 0 ).fire( 'execute' );
+
+					sinon.assert.calledOnce( spy );
+
+					const commandOptions = spy.getCall( 0 ).args[ 0 ];
+
+					assertCommandOptions( commandOptions, '@', { id: '@Barney', text: '@Barney' } );
+
+					const start = model.createPositionAt( doc.getRoot().getChild( 0 ), 4 );
+					const expectedRange = model.createRange( start, start.getShiftedBy( 1 ) );
+
+					expect( commandOptions.range.isEqual( expectedRange ) ).to.be.true;
+				} );
+		} );
+
+		it( 'should hide panel on execute', () => {
 			setData( model, '<paragraph>foo []</paragraph>' );
 
 			model.change( writer => {
@@ -1657,254 +1699,94 @@
 
 			return waitForDebounce()
 				.then( () => {
-					expect( panelView.isVisible ).to.be.true;
-					expect( editor.model.markers.has( 'mention' ) ).to.be.true;
-					expect( mentionsView.items ).to.have.length( 3 );
-
 					mentionsView.items.get( 0 ).children.get( 0 ).fire( 'execute' );
-				} )
-				.then( waitForDebounce )
-				.then( () => {
+
 					expect( panelView.isVisible ).to.be.false;
 					expect( editor.model.markers.has( 'mention' ) ).to.be.false;
-
-					model.change( writer => {
-						writer.insertText( '$', doc.selection.getFirstPosition() );
-					} );
-				} )
-				.then( waitForDebounce )
-				.then( () => {
-					expect( panelView.isVisible ).to.be.true;
-					expect( editor.model.markers.has( 'mention' ) ).to.be.true;
-					expect( mentionsView.items ).to.have.length( 5 );
-
-					mentionsView.items.get( 0 ).children.get( 0 ).fire( 'execute' );
-				} )
-				.then( waitForDebounce )
-				.then( () => {
-					expect( panelView.isVisible ).to.be.false;
-					expect( editor.model.markers.has( 'mention' ) ).to.be.false;
-
-					model.change( writer => {
-						writer.insertText( '@', doc.selection.getFirstPosition() );
-					} );
-				} )
-				.then( waitForDebounce )
-				.then( () => {
-					expect( panelView.isVisible ).to.be.true;
-					expect( editor.model.markers.has( 'mention' ) ).to.be.true;
-
-					expect( mentionsView.items ).to.have.length( 3 );
-				} );
-		} );
-	} );
-
-	function testExecuteKey( name, keyCode, feedItems ) {
-		it( 'should execute selected button on ' + name, () => {
+				} );
+		} );
+
+		it( 'should focus view after command execution', () => {
+			const focusSpy = testUtils.sinon.spy( editor.editing.view, 'focus' );
+
 			setData( model, '<paragraph>foo []</paragraph>' );
 
 			model.change( writer => {
 				writer.insertText( '@', doc.selection.getFirstPosition() );
 			} );
 
-			const command = editor.commands.get( 'mention' );
-			const spy = testUtils.sinon.spy( command, 'execute' );
-
 			return waitForDebounce()
 				.then( () => {
-					expectChildViewsIsOnState( [ true, false, false, false, false ] );
-
-					fireKeyDownEvent( {
-						keyCode: keyCodes.arrowup,
-						preventDefault: sinon.spy(),
-						stopPropagation: sinon.spy()
-					} );
-
-					expectChildViewsIsOnState( [ false, false, false, false, true ] );
-
-					fireKeyDownEvent( {
-						keyCode,
-						preventDefault: sinon.spy(),
-						stopPropagation: sinon.spy()
-					} );
-
-					sinon.assert.calledOnce( spy );
-
-					assertCommandOptions( spy.getCall( 0 ).args[ 0 ], '@', feedItems[ 4 ] );
-
-					const start = model.createPositionAt( doc.getRoot().getChild( 0 ), 4 );
-					const expectedRange = model.createRange( start, start.getShiftedBy( 1 ) );
-
-					expect( spy.getCall( 0 ).args[ 0 ].range.isEqual( expectedRange ) ).to.be.true;
-				} );
-		} );
-
-		it( 'should do nothing if panel is not visible on ' + name, () => {
-			setData( model, '<paragraph>foo []</paragraph>' );
-
-			model.change( writer => {
-				writer.insertText( '@', doc.selection.getFirstPosition() );
-			} );
-
-			const command = editor.commands.get( 'mention' );
-			const spy = testUtils.sinon.spy( command, 'execute' );
-
-			return waitForDebounce()
-				.then( () => {
-					expect( panelView.isVisible ).to.be.true;
-					expect( editor.model.markers.has( 'mention' ) ).to.be.true;
-
-					fireKeyDownEvent( {
-						keyCode: keyCodes.esc,
-						preventDefault: sinon.spy(),
-						stopPropagation: sinon.spy()
-					} );
-
-					expect( panelView.isVisible ).to.be.false;
-					expect( editor.model.markers.has( 'mention' ) ).to.be.false;
-
-					fireKeyDownEvent( {
-						keyCode,
-						preventDefault: sinon.spy(),
-						stopPropagation: sinon.spy()
-					} );
-
-					sinon.assert.notCalled( spy );
-
-					expect( panelView.isVisible ).to.be.false;
-					expect( editor.model.markers.has( 'mention' ) ).to.be.false;
-				} );
-		} );
+					mentionsView.items.get( 0 ).children.get( 0 ).fire( 'execute' );
+
+					sinon.assert.calledOnce( focusSpy );
+				} );
+		} );
+	} );
+
+	function createClassicTestEditor( mentionConfig ) {
+		return ClassicTestEditor
+			.create( editorElement, {
+				plugins: [ Paragraph, MentionEditing, MentionUI ],
+				mention: mentionConfig
+			} )
+			.then( newEditor => {
+				editor = newEditor;
+				model = editor.model;
+				doc = model.document;
+				editingView = editor.editing.view;
+				mentionUI = editor.plugins.get( MentionUI );
+				panelView = editor.plugins.get( ContextualBalloon ).view;
+				mentionsView = mentionUI._mentionsView;
+			} );
 	}
-} );
-
-describe( 'execute', () => {
-	beforeEach( () => createClassicTestEditor( staticConfig ) );
-
-	it( 'should call the mention command with proper options', () => {
-		setData( model, '<paragraph>foo []</paragraph>' );
-
-		model.change( writer => {
-			writer.insertText( '@', doc.selection.getFirstPosition() );
-		} );
-
-		const command = editor.commands.get( 'mention' );
-		const spy = testUtils.sinon.spy( command, 'execute' );
-
-		return waitForDebounce()
-			.then( () => {
-				mentionsView.items.get( 0 ).children.get( 0 ).fire( 'execute' );
-
-				sinon.assert.calledOnce( spy );
-
-				const commandOptions = spy.getCall( 0 ).args[ 0 ];
-
-				assertCommandOptions( commandOptions, '@', { id: '@Barney', text: '@Barney' } );
-
-				const start = model.createPositionAt( doc.getRoot().getChild( 0 ), 4 );
-				const expectedRange = model.createRange( start, start.getShiftedBy( 1 ) );
-
-				expect( commandOptions.range.isEqual( expectedRange ) ).to.be.true;
-			} );
-	} );
-
-	it( 'should hide panel on execute', () => {
-		setData( model, '<paragraph>foo []</paragraph>' );
-
-		model.change( writer => {
-			writer.insertText( '@', doc.selection.getFirstPosition() );
-		} );
-
-		return waitForDebounce()
-			.then( () => {
-				mentionsView.items.get( 0 ).children.get( 0 ).fire( 'execute' );
-
-				expect( panelView.isVisible ).to.be.false;
-				expect( editor.model.markers.has( 'mention' ) ).to.be.false;
-			} );
-	} );
-
-	it( 'should focus view after command execution', () => {
-		const focusSpy = testUtils.sinon.spy( editor.editing.view, 'focus' );
-
-		setData( model, '<paragraph>foo []</paragraph>' );
-
-		model.change( writer => {
-			writer.insertText( '@', doc.selection.getFirstPosition() );
-		} );
-
-		return waitForDebounce()
-			.then( () => {
-				mentionsView.items.get( 0 ).children.get( 0 ).fire( 'execute' );
-
-				sinon.assert.calledOnce( focusSpy );
-			} );
-	} );
-} );
-
-function createClassicTestEditor( mentionConfig ) {
-	return ClassicTestEditor
-		.create( editorElement, {
-			plugins: [ Paragraph, MentionEditing, MentionUI ],
-			mention: mentionConfig
-		} )
-		.then( newEditor => {
-			editor = newEditor;
-			model = editor.model;
-			doc = model.document;
-			editingView = editor.editing.view;
-			mentionUI = editor.plugins.get( MentionUI );
-			panelView = editor.plugins.get( ContextualBalloon ).view;
-			mentionsView = mentionUI._mentionsView;
-		} );
-}
-
-function waitForDebounce() {
-	return new Promise( resolve => {
-		setTimeout( () => {
-			resolve();
-		}, 50 );
-	} );
-}
-
-function fireKeyDownEvent( options ) {
-	const eventInfo = new EventInfo( editingView.document, 'keydown' );
-	const eventData = new DomEventData( editingView.document, {
-		target: document.body
-	}, options );
-
-	editingView.document.fire( eventInfo, eventData );
-}
-
-function stubSelectionRects( rects ) {
-	const originalViewRangeToDom = editingView.domConverter.viewRangeToDom;
-
-	// Mock selection rect.
-	sinon.stub( editingView.domConverter, 'viewRangeToDom' ).callsFake( ( ...args ) => {
-		const domRange = originalViewRangeToDom.apply( editingView.domConverter, args );
-
-		sinon.stub( domRange, 'getClientRects' )
-			.returns( rects );
-
-		return domRange;
-	} );
-}
-
-function expectChildViewsIsOnState( expectedState ) {
-	const childViews = [ ...mentionsView.items ].map( item => item.children.get( 0 ) );
-
-	expect( childViews.map( child => child.isOn ) ).to.deep.equal( expectedState );
-}
-
-function assertCommandOptions( commandOptions, marker, item ) {
-	expect( commandOptions ).to.have.property( 'marker', marker );
-	expect( commandOptions ).to.have.property( 'range' );
-	expect( commandOptions ).to.have.property( 'mention' );
-
-	const mentionForCommand = commandOptions.mention;
-
-	for ( const key of Object.keys( item ) ) {
-		expect( mentionForCommand[ key ] ).to.equal( item[ key ] );
+
+	function waitForDebounce() {
+		return new Promise( resolve => {
+			setTimeout( () => {
+				resolve();
+			}, 50 );
+		} );
 	}
-}
+
+	function fireKeyDownEvent( options ) {
+		const eventInfo = new EventInfo( editingView.document, 'keydown' );
+		const eventData = new DomEventData( editingView.document, {
+			target: document.body
+		}, options );
+
+		editingView.document.fire( eventInfo, eventData );
+	}
+
+	function stubSelectionRects( rects ) {
+		const originalViewRangeToDom = editingView.domConverter.viewRangeToDom;
+
+		// Mock selection rect.
+		sinon.stub( editingView.domConverter, 'viewRangeToDom' ).callsFake( ( ...args ) => {
+			const domRange = originalViewRangeToDom.apply( editingView.domConverter, args );
+
+			sinon.stub( domRange, 'getClientRects' )
+				.returns( rects );
+
+			return domRange;
+		} );
+	}
+
+	function expectChildViewsIsOnState( expectedState ) {
+		const childViews = [ ...mentionsView.items ].map( item => item.children.get( 0 ) );
+
+		expect( childViews.map( child => child.isOn ) ).to.deep.equal( expectedState );
+	}
+
+	function assertCommandOptions( commandOptions, marker, item ) {
+		expect( commandOptions ).to.have.property( 'marker', marker );
+		expect( commandOptions ).to.have.property( 'range' );
+		expect( commandOptions ).to.have.property( 'mention' );
+
+		const mentionForCommand = commandOptions.mention;
+
+		for ( const key of Object.keys( item ) ) {
+			expect( mentionForCommand[ key ] ).to.equal( item[ key ] );
+		}
+	}
 } );