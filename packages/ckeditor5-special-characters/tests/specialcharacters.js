/**
 * @license Copyright (c) 2003-2022, CKSource Holding sp. z o.o. All rights reserved.
 * For licensing, see LICENSE.md or https://ckeditor.com/legal/ckeditor-oss-license
 */

/* global document */

import ClassicTestEditor from '@ckeditor/ckeditor5-core/tests/_utils/classictesteditor';
import EventInfo from '@ckeditor/ckeditor5-utils/src/eventinfo';
import Typing from '@ckeditor/ckeditor5-typing/src/typing';
import SpecialCharacters from '../src/specialcharacters';
import SpecialCharactersMathematical from '../src/specialcharactersmathematical';
import SpecialCharactersArrows from '../src/specialcharactersarrows';
import SpecialCharactersNavigationView from '../src/ui/specialcharactersnavigationview';
import CharacterGridView from '../src/ui/charactergridview';
import CharacterInfoView from '../src/ui/characterinfoview';
import specialCharactersIcon from '../theme/icons/specialcharacters.svg';
import { expectToThrowCKEditorError } from '@ckeditor/ckeditor5-utils/tests/_utils/utils';

describe( 'SpecialCharacters', () => {
	let editor, element, command, plugin;

	beforeEach( () => {
<<<<<<< HEAD
		plugin = new SpecialCharacters( {
			t: name => name
		} );
=======
		element = document.createElement( 'div' );
		document.body.appendChild( element );

		return ClassicTestEditor
			.create( element, {
				plugins: [
					SpecialCharacters,
					SpecialCharactersMathematical,
					SpecialCharactersArrows
				]
			} )
			.then( newEditor => {
				editor = newEditor;
				command = editor.commands.get( 'insertText' );
				plugin = editor.plugins.get( SpecialCharacters );
			} );
	} );

	afterEach( () => {
		element.remove();

		return editor.destroy();
>>>>>>> a71d25eb
	} );

	it( 'should require proper plugins', () => {
		expect( SpecialCharacters.requires ).to.deep.equal( [ Typing ] );
	} );

	it( 'should be named', () => {
		expect( SpecialCharacters.pluginName ).to.equal( 'SpecialCharacters' );
	} );

	describe( 'init()', () => {
		describe( '"specialCharacters" dropdown', () => {
			let dropdown;

			beforeEach( () => {
				dropdown = editor.ui.componentFactory.create( 'specialCharacters' );
				dropdown.render();
				document.body.appendChild( dropdown.element );

				dropdown.isOpen = true; // Dropdown is lazy loaded, so needs to be open to be verified (#6175).
			} );

			afterEach( () => {
				dropdown.element.remove();
				dropdown.destroy();
			} );

			it( 'has a navigation view', () => {
				expect( dropdown.panelView.children.first.navigationView ).to.be.instanceOf( SpecialCharactersNavigationView );
			} );

			it( 'a navigation contains the "All" special category', () => {
				const groupDropdownView = dropdown.panelView.children.first.navigationView.groupDropdownView;

				groupDropdownView.isOpen = true;

				const listView = groupDropdownView.panelView.children.first;

				// "Mathematical" and "Arrows" are provided by other plugins. "All" is being added by SpecialCharacters itself.
				expect( listView.items.length ).to.equal( 3 );
				expect( listView.items.first.children.first.label ).to.equal( 'All' );
			} );

			it( 'has a grid view', () => {
				expect( dropdown.panelView.children.first.gridView ).to.be.instanceOf( CharacterGridView );
			} );

			it( 'has a character info view', () => {
				expect( dropdown.panelView.children.first.infoView ).to.be.instanceOf( CharacterInfoView );
			} );

			describe( '#buttonView', () => {
				it( 'should get basic properties', () => {
					expect( dropdown.buttonView.label ).to.equal( 'Special characters' );
					expect( dropdown.buttonView.icon ).to.equal( specialCharactersIcon );
					expect( dropdown.buttonView.tooltip ).to.be.true;
				} );

				it( 'should bind #isEnabled to the command', () => {
					expect( dropdown.isEnabled ).to.be.true;

					command.isEnabled = false;
					expect( dropdown.isEnabled ).to.be.false;
					command.isEnabled = true;
				} );
			} );

			it( 'executes a command and focuses the editing view', () => {
				const grid = dropdown.panelView.children.get( 0 ).gridView;
				const executeSpy = sinon.stub( editor, 'execute' );
				const focusSpy = sinon.stub( editor.editing.view, 'focus' );

				grid.tiles.get( 2 ).fire( 'execute' );

				sinon.assert.calledOnce( executeSpy );
				sinon.assert.calledOnce( focusSpy );
				sinon.assert.calledWithExactly( executeSpy.firstCall, 'insertText', {
					text: '≤'
				} );
			} );

			describe( 'grid view', () => {
				let grid;

				beforeEach( () => {
					grid = dropdown.panelView.children.get( 0 ).gridView;
				} );

				it( 'delegates #execute to the dropdown', () => {
					const spy = sinon.spy();

					dropdown.on( 'execute', spy );
					grid.fire( 'execute', { name: 'foo' } );

					sinon.assert.calledOnce( spy );
				} );

				it( 'has default contents', () => {
					expect( grid.tiles ).to.have.length.greaterThan( 10 );
				} );

				it( 'is updated when navigation view fires #execute', () => {
					const navigation = dropdown.panelView.children.first.navigationView;

					expect( grid.tiles.get( 0 ).label ).to.equal( '<' );
					navigation.groupDropdownView.fire( new EventInfo( { name: 'Arrows' }, 'execute' ) );

					expect( grid.tiles.get( 0 ).label ).to.equal( '←' );
				} );
			} );

			describe( 'character info view', () => {
				let grid, characterInfo;

				beforeEach( () => {
					grid = dropdown.panelView.children.first.gridView;
					characterInfo = dropdown.panelView.children.first.infoView;
				} );

				it( 'is empty when the dropdown was shown', () => {
					dropdown.fire( 'change:isOpen' );

					expect( characterInfo.character ).to.equal( null );
					expect( characterInfo.name ).to.equal( null );
					expect( characterInfo.code ).to.equal( '' );
				} );

				it( 'is updated when the tile fires #mouseover', () => {
					const tile = grid.tiles.get( 0 );

					tile.fire( 'mouseover' );

					expect( tile.label ).to.equal( '<' );
					expect( characterInfo.character ).to.equal( '<' );
					expect( characterInfo.name ).to.equal( 'Less-than sign' );
					expect( characterInfo.code ).to.equal( 'U+003c' );
				} );

				it( 'is updated when the tile fires #focus', () => {
					const tile = grid.tiles.get( 0 );

					tile.fire( 'focus' );

					expect( tile.label ).to.equal( '<' );
					expect( characterInfo.character ).to.equal( '<' );
					expect( characterInfo.name ).to.equal( 'Less-than sign' );
					expect( characterInfo.code ).to.equal( 'U+003c' );
				} );
			} );

			it( 'is not fully initialized when not open', () => {
				// (#6175)
				const uninitializedDropdown = editor.ui.componentFactory.create( 'specialCharacters' );
				expect( uninitializedDropdown.panelView.children.length ).to.equal( 0 );
			} );
		} );
	} );

	describe( 'addItems()', () => {
		it( 'adds special characters to the available symbols', () => {
			const startingGroupSize = plugin._groups.size;
			const startingCharacterSize = plugin._characters.size;

			plugin.addItems( 'Custom arrows', [
				{ title: 'custom arrow left', character: '←' },
				{ title: 'custom arrow right', character: '→' }
			] );

			expect( plugin._groups.size ).to.equal( startingGroupSize + 1 );
			expect( plugin._groups.has( 'Custom arrows' ) ).to.equal( true );

			expect( plugin._characters.size ).to.equal( startingCharacterSize + 2 );
			expect( plugin._characters.has( 'custom arrow left' ) ).to.equal( true );
			expect( plugin._characters.has( 'custom arrow right' ) ).to.equal( true );
		} );

		it( 'works with subsequent calls to the same group', () => {
			const startingGroupSize = plugin._groups.size;
			const startingCharacterSize = plugin._characters.size;

			plugin.addItems( 'Custom mathematical', [
				{
					title: 'dot',
					character: '.'
				}
			] );

			plugin.addItems( 'Custom mathematical', [
				{
					title: ',',
					character: 'comma'
				}
			] );

			const groups = Array.from( plugin.getGroups() );

			expect( groups ).to.contains( 'Custom mathematical' );
			expect( plugin._groups.size ).to.equal( startingGroupSize + 1 );
			expect( plugin._characters.size ).to.equal( startingCharacterSize + 2 );
		} );

		it( 'allows defining a displayed label different from a category name', () => {
			plugin.addItems( 'Arrows', [
				{ title: 'arrow left', character: '←' },
				{ title: 'arrow right', character: '→' }
			], { label: 'Custom arrows plugin' } );

			expect( plugin._groups.size ).to.equal( 1 );
			expect( plugin._groups.has( 'Arrows' ) ).to.equal( true );

			const arrowGroup = plugin._groups.get( 'Arrows' );

			expect( arrowGroup ).to.have.property( 'label', 'Custom arrows plugin' );
			expect( arrowGroup ).to.have.property( 'items' );
			expect( arrowGroup.items.size ).to.equal( 2 );
			expect( arrowGroup.items.has( 'arrow left' ) ).to.equal( true );
			expect( arrowGroup.items.has( 'arrow right' ) ).to.equal( true );
		} );

		it( 'does not accept "All" as a group name', () => {
			expectToThrowCKEditorError( () => {
				plugin.addItems( 'All', [] );
			}, /special-character-invalid-group-name/ );
		} );
	} );

	describe( 'getGroups()', () => {
		it( 'returns iterator of defined groups in the registration order by default', () => {
			const groups = Array.from( plugin.getGroups() );

			expect( groups ).to.deep.equal( [ 'Mathematical', 'Arrows' ] );
		} );

		it( 'returns iterator of defined groups in the order defined in the config', () => {
			editor.config.set( 'specialCharacters.order', [
				'Arrows',
				'Mathematical'
			] );

			const groups = Array.from( plugin.getGroups() );

			expect( groups ).to.deep.equal( [ 'Arrows', 'Mathematical' ] );
		} );

		it( 'returns iterator of all defined groups even if order doesn\'t contain some of them', () => {
			editor.config.set( 'specialCharacters.order', [
				'Arrows'
			] );

			const groups = Array.from( plugin.getGroups() );

			expect( groups ).to.deep.equal( [ 'Arrows', 'Mathematical' ] );
		} );

		it( 'throws an error if order contains invalid category', () => {
			editor.config.set( 'specialCharacters.order', [
				'Invalid category'
			] );

			expectToThrowCKEditorError(
				() => plugin.getGroups(),
				'special-character-invalid-order-group-name'
			);
		} );
	} );

	describe( 'getCharactersForGroup()', () => {
		it( 'returns a collection of defined special characters names', () => {
			const startingCharacterSize = plugin.getCharactersForGroup( 'Mathematical' ).size;
			plugin.addItems( 'Mathematical', [
				{ title: 'custom precedes', character: '≺' },
				{ title: 'custom succeeds', character: '≻' }
			] );

			const characters = plugin.getCharactersForGroup( 'Mathematical' );

			expect( characters.size ).to.equal( startingCharacterSize + 2 );
			expect( characters.has( 'custom precedes' ) ).to.equal( true );
			expect( characters.has( 'custom succeeds' ) ).to.equal( true );
		} );

		it( 'returns a collection of all special characters for "All" group', () => {
			const startingCharacterSize = plugin._characters.size;

			plugin.addItems( 'Custom arrows', [
				{ title: 'custom arrow left', character: '←' },
				{ title: 'custom arrow right', character: '→' }
			] );

			plugin.addItems( 'Custom mathematical', [
				{ title: 'custom precedes', character: '≺' },
				{ title: 'custom succeeds', character: '≻' }
			] );

			const characters = plugin.getCharactersForGroup( 'All' );

			expect( characters.size ).to.equal( startingCharacterSize + 4 );
			expect( characters.has( 'custom arrow left' ) ).to.equal( true );
			expect( characters.has( 'custom arrow right' ) ).to.equal( true );
			expect( characters.has( 'custom precedes' ) ).to.equal( true );
			expect( characters.has( 'custom succeeds' ) ).to.equal( true );
		} );

		it( 'returns undefined for non-existing group', () => {
			plugin.addItems( 'Custom mathematical', [
				{ title: 'precedes', character: '≺' },
				{ title: 'succeeds', character: '≻' }
			] );

			const characters = plugin.getCharactersForGroup( 'Foo' );

			expect( characters ).to.be.undefined;
		} );
	} );

	describe( 'getCharacter()', () => {
		it( 'returns a collection of defined special characters names', () => {
			plugin.addItems( 'Custom mathematical', [
				{ title: 'custom precedes', character: '≺' },
				{ title: 'custom succeeds', character: '≻' }
			] );

			expect( plugin.getCharacter( 'custom succeeds' ) ).to.equal( '≻' );
		} );

		it( 'returns undefined for non-existing character', () => {
			expect( plugin.getCharacter( 'custom succeeds' ) ).to.be.undefined;
		} );
	} );
} );<|MERGE_RESOLUTION|>--- conflicted
+++ resolved
@@ -21,11 +21,6 @@
 	let editor, element, command, plugin;
 
 	beforeEach( () => {
-<<<<<<< HEAD
-		plugin = new SpecialCharacters( {
-			t: name => name
-		} );
-=======
 		element = document.createElement( 'div' );
 		document.body.appendChild( element );
 
@@ -48,7 +43,6 @@
 		element.remove();
 
 		return editor.destroy();
->>>>>>> a71d25eb
 	} );
 
 	it( 'should require proper plugins', () => {
@@ -251,15 +245,14 @@
 		} );
 
 		it( 'allows defining a displayed label different from a category name', () => {
-			plugin.addItems( 'Arrows', [
+			plugin.addItems( 'Symbols', [
 				{ title: 'arrow left', character: '←' },
 				{ title: 'arrow right', character: '→' }
 			], { label: 'Custom arrows plugin' } );
 
-			expect( plugin._groups.size ).to.equal( 1 );
-			expect( plugin._groups.has( 'Arrows' ) ).to.equal( true );
-
-			const arrowGroup = plugin._groups.get( 'Arrows' );
+			expect( plugin._groups.has( 'Symbols' ) ).to.equal( true );
+
+			const arrowGroup = plugin._groups.get( 'Symbols' );
 
 			expect( arrowGroup ).to.have.property( 'label', 'Custom arrows plugin' );
 			expect( arrowGroup ).to.have.property( 'items' );
