{
  "name": "@ckeditor/ckeditor5-cloud-services",
  "version": "36.0.1",
  "description": "CKEditor 5's Cloud Services integration layer.",
  "keywords": [
    "ckeditor",
    "ckeditor5",
    "ckeditor 5",
    "ckeditor5-lib",
    "ckeditor5-dll"
  ],
  "main": "src/index.ts",
  "dependencies": {
    "ckeditor5": "^36.0.1"
  },
  "devDependencies": {
<<<<<<< HEAD
    "@ckeditor/ckeditor5-core": "^36.0.0",
    "@ckeditor/ckeditor5-dev-utils": "^33.0.0",
    "@ckeditor/ckeditor5-editor-classic": "^36.0.0",
    "@ckeditor/ckeditor5-theme-lark": "^36.0.0",
    "@ckeditor/ckeditor5-utils": "^36.0.0",
    "typescript": "^4.8.4",
=======
    "@ckeditor/ckeditor5-core": "^36.0.1",
    "@ckeditor/ckeditor5-dev-utils": "^32.0.0",
    "@ckeditor/ckeditor5-editor-classic": "^36.0.1",
    "@ckeditor/ckeditor5-theme-lark": "^36.0.1",
    "@ckeditor/ckeditor5-utils": "^36.0.1",
>>>>>>> 9235447e
    "webpack": "^5.58.1",
    "webpack-cli": "^4.9.0"
  },
  "engines": {
    "node": ">=14.0.0",
    "npm": ">=5.7.1"
  },
  "author": "CKSource (http://cksource.com/)",
  "license": "GPL-2.0-or-later",
  "homepage": "https://ckeditor.com/ckeditor-5",
  "bugs": "https://github.com/ckeditor/ckeditor5/issues",
  "repository": {
    "type": "git",
    "url": "https://github.com/ckeditor/ckeditor5.git",
    "directory": "packages/ckeditor5-cloud-services"
  },
  "files": [
    "lang",
    "src/**/*.js",
    "src/**/*.d.ts",
    "theme",
    "build",
    "ckeditor5-metadata.json",
    "CHANGELOG.md"
  ],
  "scripts": {
    "dll:build": "webpack",
    "build": "tsc -p ./tsconfig.release.json",
    "postversion": "npm run build"
  }
}<|MERGE_RESOLUTION|>--- conflicted
+++ resolved
@@ -14,20 +14,12 @@
     "ckeditor5": "^36.0.1"
   },
   "devDependencies": {
-<<<<<<< HEAD
-    "@ckeditor/ckeditor5-core": "^36.0.0",
+    "@ckeditor/ckeditor5-core": "^36.0.1",
     "@ckeditor/ckeditor5-dev-utils": "^33.0.0",
-    "@ckeditor/ckeditor5-editor-classic": "^36.0.0",
-    "@ckeditor/ckeditor5-theme-lark": "^36.0.0",
-    "@ckeditor/ckeditor5-utils": "^36.0.0",
-    "typescript": "^4.8.4",
-=======
-    "@ckeditor/ckeditor5-core": "^36.0.1",
-    "@ckeditor/ckeditor5-dev-utils": "^32.0.0",
     "@ckeditor/ckeditor5-editor-classic": "^36.0.1",
     "@ckeditor/ckeditor5-theme-lark": "^36.0.1",
     "@ckeditor/ckeditor5-utils": "^36.0.1",
->>>>>>> 9235447e
+    "typescript": "^4.8.4",
     "webpack": "^5.58.1",
     "webpack-cli": "^4.9.0"
   },
