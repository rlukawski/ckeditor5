--- conflicted
+++ resolved
@@ -134,29 +134,17 @@
 		} );
 	} );
 
-<<<<<<< HEAD
-	describe( 'useMarkedFiller()', () => {
-=======
 	describe( 'useFillerType()', () => {
->>>>>>> 4a663d79
 		it( 'should turn on and off using marked block fillers', () => {
 			const fragment = parse( '<container:p></container:p>' );
 
 			expect( dataProcessor.toData( fragment ) ).to.equal( '<p>&nbsp;</p>' );
 
-<<<<<<< HEAD
-			dataProcessor.useMarkedFillers( true );
-
-			expect( dataProcessor.toData( fragment ) ).to.equal( '<p><span data-cke-filler="true">&nbsp;</span></p>' );
-
-			dataProcessor.useMarkedFillers( false );
-=======
 			dataProcessor.useFillerType( 'marked' );
 
 			expect( dataProcessor.toData( fragment ) ).to.equal( '<p><span data-cke-filler="true">&nbsp;</span></p>' );
 
 			dataProcessor.useFillerType( 'default' );
->>>>>>> 4a663d79
 
 			expect( dataProcessor.toData( fragment ) ).to.equal( '<p>&nbsp;</p>' );
 		} );
