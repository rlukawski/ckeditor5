/**
 * @license Copyright (c) 2003-2019, CKSource - Frederico Knabben. All rights reserved.
 * For licensing, see LICENSE.md or https://ckeditor.com/legal/ckeditor-oss-license
 */

/**
 * @module indent/indentblockcommand
 */

import Command from '@ckeditor/ckeditor5-core/src/command';
import first from '@ckeditor/ckeditor5-utils/src/first';

/**
 * The indent block command.
 *
 * The command is registered by the {@link module:indent/indentblock~IndentBlock} as `'indentBlock'` for indenting blocks and
 * `'outdentBlock'` for outdenting blocks.
 *
 * To increase block indentation at the current selection, execute the command:
 *
 *		editor.execute( 'indentBlock' );
 *
 * To decrease block indentation at the current selection, execute the command:
 *
 *		editor.execute( 'outdentBlock' );
 *
 * @extends module:core/command~Command
 */
export default class IndentBlockCommand extends Command {
	/**
	 * Creates an instance of the command.
	 *
	 * @param {module:core/editor/editor~Editor} editor The editor instance.
	 * @param {module:indent/indentblockcommand~IndentBehavior} indentBehavior
	 */
	constructor( editor, indentBehavior ) {
		super( editor );

		/**
		 * The command's indentation behavior.
		 *
		 * @type {module:indent/indentblockcommand~IndentBehavior}
		 * @private
		 */
		this._indentBehavior = indentBehavior;
	}

	/**
	 * @inheritDoc
	 */
	refresh() {
		// Check whether any of the position's ancestors is a list item.
		const editor = this.editor;
		const model = editor.model;

		const block = first( model.document.selection.getTopMostBlocks() );

<<<<<<< HEAD
=======
		// If the selection is not in a list item, the command is disabled.
>>>>>>> 1c405cb9
		if ( !block || !model.schema.checkAttribute( block, 'blockIndent' ) ) {
			this.isEnabled = false;

			return;
		}

		this.isEnabled = this._indentBehavior.checkEnabled( block.getAttribute( 'blockIndent' ) );
	}

	/**
	 * @inheritDoc
	 */
	execute() {
		const model = this.editor.model;

		const blocksToChange = getBlocksToChange( model );

		model.change( writer => {
			for ( const block of blocksToChange ) {
				const currentIndent = block.getAttribute( 'blockIndent' );

				const nextIndent = this._indentBehavior.getNextIndent( currentIndent );

				if ( nextIndent ) {
					writer.setAttribute( 'blockIndent', nextIndent, block );
				} else {
					writer.removeAttribute( 'blockIndent', block );
				}
			}
		} );
	}
}

// Returns blocks from selection that should have blockIndent selection set.
//
// @param {module:engine/model/model~model} model A model.
function getBlocksToChange( model ) {
	const selection = model.document.selection;
	const schema = model.schema;
	const blocksInSelection = Array.from( selection.getTopMostBlocks() );

	return blocksInSelection.filter( block => schema.checkAttribute( block, 'blockIndent' ) );
}

/**
 * Provides indentation behavior to {@link module:indent/indentblockcommand~IndentBlockCommand}.
 *
 * @interface module:indent/indentblockcommand~IndentBehavior
 */

/**
 * Checks if the command should be enabled.
 *
 * @method #checkEnabled
 * @param {String} indentAttributeValue The current indent attribute value.
 * @returns {Boolean}
 */

/**
 * Returns a new indent attribute value based on the current indent. This method returns `undefined` when the indentation should be removed.
 *
 * @method #getNextIndent
 * @param {String} indentAttributeValue The current indent attribute value.
 * @returns {String|undefined}
 */<|MERGE_RESOLUTION|>--- conflicted
+++ resolved
@@ -55,10 +55,6 @@
 
 		const block = first( model.document.selection.getTopMostBlocks() );
 
-<<<<<<< HEAD
-=======
-		// If the selection is not in a list item, the command is disabled.
->>>>>>> 1c405cb9
 		if ( !block || !model.schema.checkAttribute( block, 'blockIndent' ) ) {
 			this.isEnabled = false;
 
