--- conflicted
+++ resolved
@@ -30,13 +30,8 @@
 			schema.register( 'paragraph', { inheritAllFrom: '$block' } );
 
 			for ( const option of options ) {
-<<<<<<< HEAD
 				commands[ option.model ] = new HeadingCommand( editor, option.model );
-				schema.registerItem( option.model, '$block' );
-=======
-				commands[ option.modelElement ] = new HeadingCommand( editor, option.modelElement );
-				schema.register( option.modelElement, { inheritAllFrom: '$block' } );
->>>>>>> 201550d7
+				schema.register( option.model, { inheritAllFrom: '$block' } );
 			}
 
 			schema.register( 'notBlock' );
